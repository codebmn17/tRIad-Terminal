"""
Tests for assistant API endpoints.

Tests the AI assistant functionality including command prediction,
natural language processing, code completion, and training.
"""

 copilot/fix-c1e50cd2-35ad-4991-8bc0-a59778375133

import pytest
from fastapi.testclient import TestClient

Test AI Assistant API endpoints.

Tests the /assistant endpoints for command prediction, code completion,
"""
Tests the /assistant endpoints for command prediction,
code completion, natural language processing, and feedback handling.
"""

import pytest
import sys
 main
import os
import sys

from fastapi.testclient import TestClient

# Add project root to path
project_root = os.path.dirname(os.path.dirname(os.path.abspath(__file__)))
sys.path.insert(0, project_root)

from api.main import app

client = TestClient(app)


class TestAssistantEndpoints:
    """Test AI assistant endpoints."""

    def test_assistant_health(self):
        """Test the assistant health endpoint."""
        response = client.get("/assistant/health")
        assert response.status_code == 200

        data = response.json()
        assert "status" in data
        assert "assistant_available" in data
        assert "timestamp" in data

    def test_assistant_status(self):
        """Test the assistant status endpoint."""
        response = client.get("/assistant/status")

        # Should work even if assistant is not fully functional
        assert response.status_code in [200, 503]

        if response.status_code == 200:
            data = response.json()
            assert "enabled" in data
            assert "models_loaded" in data
            assert "training_ready" in data
            assert "intent_mapping_size" in data
            assert "capabilities" in data
            assert isinstance(data["capabilities"], list)

    def test_predict_command(self):
        """Test command prediction endpoint."""
        response = client.post(
            "/assistant/predict_command",
            json={"prefix": "ls", "context": "/home/user", "max_suggestions": 3},
        )

        # Should work even with empty model
        assert response.status_code in [200, 503]

        if response.status_code == 200:
            data = response.json()
            assert "success" in data
            assert "suggestions" in data
            assert isinstance(data["suggestions"], list)
            assert len(data["suggestions"]) <= 3

    def test_process_natural_language(self):
        """Test natural language processing endpoint."""
        response = client.post(
            "/assistant/process_nl", json={"nl_command": "list files in current directory"}
        )

        assert response.status_code in [200, 503]

        if response.status_code == 200:
            data = response.json()
            assert "success" in data
            assert "confidence" in data
            assert isinstance(data["confidence"], (int, float))

    def test_complete_code(self):
        """Test code completion endpoint."""
        response = client.post(
            "/assistant/complete_code",
            json={"code_context": "def hello(", "language": "python", "max_suggestions": 2},
        )

        assert response.status_code in [200, 503]

        if response.status_code == 200:
            data = response.json()
            assert "success" in data
            assert "suggestions" in data
            assert "language" in data
            assert data["language"] == "python"

    def test_provide_feedback(self):
        """Test feedback endpoint."""
        response = client.post(
            "/assistant/feedback",
            json={
                "nl_command": "show files",
                "executed_command": "ls -la",
                "intent": "list_files",
                "success": True,
            },
        )

        assert response.status_code in [200, 503]

        if response.status_code == 200:
            data = response.json()
            assert "success" in data
            assert "message" in data

    def test_train_assistant(self):
        """Test training endpoint."""
        response = client.post(
            "/assistant/train", json={"force": False, "components": ["commands", "nl"]}
        )

        assert response.status_code in [200, 503]

        if response.status_code == 200:
            data = response.json()
            assert "success" in data
            assert "message" in data
            assert "components_trained" in data
            assert "training_time_ms" in data
            assert isinstance(data["training_time_ms"], (int, float))

    def test_train_assistant_force(self):
        """Test training endpoint with force flag."""
<<<<<<< HEAD
        response = client.post(
            "/assistant/train",
            json={
                "force": True,
                "components": ["all"]
            }
        )
=======
        response = client.post("/assistant/train", json={"force": True, "components": ["all"]})
>>>>>>> ee459a20

        assert response.status_code in [200, 503]

        if response.status_code == 200:
            data = response.json()
            assert "success" in data
            assert "before_stats" in data
            assert "after_stats" in data

    def test_ml_status(self):
        """Test ML status endpoint."""
        response = client.get("/assistant/ml_status")
        assert response.status_code == 200

        data = response.json()
        assert "sklearn_available" in data
        assert "tensorflow_available" in data
        assert "models_initialized" in data
        assert "training_data_size" in data
        assert isinstance(data["sklearn_available"], bool)
        assert isinstance(data["tensorflow_available"], bool)

    def test_get_schemas(self):
        """Test schema endpoint."""
        response = client.get("/assistant/schema")
        assert response.status_code == 200

        data = response.json()
        assert "schemas" in data
        assert "schema_info" in data
        assert "api_version" in data
        assert isinstance(data["schemas"], dict)
        assert isinstance(data["schema_info"], list)

        # Check that key schemas are present
        schemas = data["schemas"]
        expected_schemas = [
<<<<<<< HEAD
            "AssistantStatus", "PredictCommandResponse",
            "NLResponse", "TrainResponse"
=======
            "AssistantStatus",
            "PredictCommandResponse",
            "NLResponse",
            "TrainResponse",
>>>>>>> ee459a20
        ]

        for schema_name in expected_schemas:
            assert schema_name in schemas
            schema = schemas[schema_name]
            assert "properties" in schema
            assert "type" in schema

    def test_invalid_requests(self):
        """Test invalid request handling."""
        # Empty command prediction
        response = client.post(
            "/assistant/predict_command", json={"prefix": "", "max_suggestions": 0}
        )
        assert response.status_code == 422  # Validation error

        # Empty NL command
        response = client.post("/assistant/process_nl", json={"nl_command": ""})
        # Should handle empty command gracefully
        assert response.status_code in [200, 422, 503]

        # Invalid training components
        response = client.post("/assistant/train", json={"components": ["invalid_component"]})
        # Should handle invalid components gracefully
        assert response.status_code in [200, 422, 503]


class TestAssistantSchemaValidation:
    """Test that responses match their schemas."""

    def test_predict_command_response_schema(self):
        """Test that predict command response matches schema."""
        response = client.post(
            "/assistant/predict_command", json={"prefix": "ls", "max_suggestions": 1}
        )

        if response.status_code == 200:
            data = response.json()

            # Required fields
            assert "success" in data
            assert "suggestions" in data
            assert isinstance(data["success"], bool)
            assert isinstance(data["suggestions"], list)

            # Optional fields should be present but can be None
            assert "context_used" in data
            assert "confidence_scores" in data

    def test_nl_response_schema(self):
        """Test that NL response matches schema."""
<<<<<<< HEAD
        response = client.post(
            "/assistant/process_nl",
            json={"nl_command": "list files"}
        )
=======
        response = client.post("/assistant/process_nl", json={"nl_command": "list files"})
>>>>>>> ee459a20

        if response.status_code == 200:
            data = response.json()

            # Required fields
            assert "success" in data
            assert "entities" in data
            assert "confidence" in data
            assert isinstance(data["success"], bool)
            assert isinstance(data["entities"], dict)
            assert isinstance(data["confidence"], (int, float))

    def test_train_response_schema(self):
        """Test that train response matches schema."""
        response = client.post(
            "/assistant/train", json={"force": False, "components": ["commands"]}
        )

        if response.status_code == 200:
            data = response.json()

            # Required fields
            required_fields = [
<<<<<<< HEAD
                "success", "message", "components_trained",
                "before_stats", "after_stats", "training_time_ms"
=======
                "success",
                "message",
                "components_trained",
                "before_stats",
                "after_stats",
                "training_time_ms",
>>>>>>> ee459a20
            ]

            for field in required_fields:
                assert field in data

            assert isinstance(data["success"], bool)
            assert isinstance(data["message"], str)
            assert isinstance(data["components_trained"], list)
            assert isinstance(data["before_stats"], dict)
            assert isinstance(data["after_stats"], dict)
            assert isinstance(data["training_time_ms"], (int, float))


class TestAssistantStatusEndpoint:
    """Test assistant status endpoint."""

    def test_assistant_status(self):
        """Test the assistant status endpoint."""
        response = client.get("/assistant/status")
        assert response.status_code == 200

        data = response.json()

        # Check required fields
        assert "available" in data
        assert "sklearn_available" in data
        assert "models_trained" in data
        assert "supported_languages" in data
        assert "features" in data

        # Check data types
        assert isinstance(data["available"], bool)
        assert isinstance(data["sklearn_available"], bool)
        assert isinstance(data["models_trained"], bool)
        assert isinstance(data["supported_languages"], list)
        assert isinstance(data["features"], dict)

        # Check supported languages
        languages = data["supported_languages"]
        expected_languages = ["python", "javascript", "bash"]
        for lang in expected_languages:
            assert lang in languages

        # Check features
        features = data["features"]
        expected_features = [
<<<<<<< HEAD
            "command_prediction", "code_completion",
            "natural_language", "machine_learning"
=======
            "command_prediction",
            "code_completion",
            "natural_language",
            "machine_learning",
>>>>>>> ee459a20
        ]
        for feature in expected_features:
            assert feature in features
            assert isinstance(features[feature], bool)

        # Basic functionality should always be available via heuristics
        assert features["command_prediction"] is True
        assert features["code_completion"] is True
        assert features["natural_language"] is True


class TestCommandPredictionEndpoint:
    """Test command prediction endpoint."""

    def test_predict_command_basic(self):
        """Test basic command prediction."""
<<<<<<< HEAD
        request_data = {
            "context": "ls",
            "history": [],
            "max_suggestions": 5
        }
=======
        request_data = {"context": "ls", "history": [], "max_suggestions": 5}
>>>>>>> ee459a20

        response = client.post("/assistant/predict_command", json=request_data)
        assert response.status_code == 200

        data = response.json()

        # Check response structure
        assert "suggestions" in data
        assert "source" in data
        assert isinstance(data["suggestions"], list)
        assert data["source"] in ["ml", "heuristic"]

        # Should have at least one suggestion
        assert len(data["suggestions"]) > 0

        # All suggestions should be strings
        for suggestion in data["suggestions"]:
            assert isinstance(suggestion, str)

    def test_predict_command_with_history(self):
        """Test command prediction with history context."""
        request_data = {
            "context": "cd",
            "history": ["ls", "pwd", "mkdir test"],
            "max_suggestions": 3,
        }

        response = client.post("/assistant/predict_command", json=request_data)
        assert response.status_code == 200

        data = response.json()
        assert len(data["suggestions"]) <= 3
        assert isinstance(data["suggestions"], list)

    def test_predict_command_empty_context(self):
        """Test command prediction with empty context."""
<<<<<<< HEAD
        request_data = {
            "context": "",
            "history": []
        }
=======
        request_data = {"context": "", "history": []}
>>>>>>> ee459a20

        response = client.post("/assistant/predict_command", json=request_data)
        assert response.status_code == 200

        data = response.json()
        # Should still provide suggestions even with empty context
        assert len(data["suggestions"]) > 0

    def test_predict_command_max_suggestions(self):
        """Test that max_suggestions parameter is respected."""
<<<<<<< HEAD
        request_data = {
            "context": "git",
            "max_suggestions": 2
        }
=======
        request_data = {"context": "git", "max_suggestions": 2}
>>>>>>> ee459a20

        response = client.post("/assistant/predict_command", json=request_data)
        assert response.status_code == 200

        data = response.json()
        assert len(data["suggestions"]) <= 2


class TestCodeCompletionEndpoint:
    """Test code completion endpoint."""

    def test_complete_code_python(self):
        """Test Python code completion."""
<<<<<<< HEAD
        request_data = {
            "code": "def hello_world():",
            "language": "python",
            "max_completions": 5
        }
=======
        request_data = {"code": "def hello_world():", "language": "python", "max_completions": 5}
>>>>>>> ee459a20

        response = client.post("/assistant/complete_code", json=request_data)
        assert response.status_code == 200

        data = response.json()

        # Check response structure
        assert "completions" in data
        assert "source" in data
        assert isinstance(data["completions"], list)
        assert data["source"] in ["ml", "heuristic"]

        # Should have at least one completion
        assert len(data["completions"]) > 0

        # All completions should be strings
        for completion in data["completions"]:
            assert isinstance(completion, str)

    def test_complete_code_javascript(self):
        """Test JavaScript code completion."""
<<<<<<< HEAD
        request_data = {
            "code": "function test() {",
            "language": "javascript"
        }
=======
        request_data = {"code": "function test() {", "language": "javascript"}
>>>>>>> ee459a20

        response = client.post("/assistant/complete_code", json=request_data)
        assert response.status_code == 200

        data = response.json()
        assert len(data["completions"]) > 0

    def test_complete_code_bash(self):
        """Test Bash code completion."""
<<<<<<< HEAD
        request_data = {
            "code": "#!/bin/bash\necho",
            "language": "bash"
        }
=======
        request_data = {"code": "#!/bin/bash\necho", "language": "bash"}
>>>>>>> ee459a20

        response = client.post("/assistant/complete_code", json=request_data)
        assert response.status_code == 200

        data = response.json()
        assert len(data["completions"]) > 0

    def test_complete_code_empty(self):
        """Test code completion with empty code."""
<<<<<<< HEAD
        request_data = {
            "code": "",
            "language": "python"
        }
=======
        request_data = {"code": "", "language": "python"}
>>>>>>> ee459a20

        response = client.post("/assistant/complete_code", json=request_data)
        assert response.status_code == 200

        data = response.json()
        # Should still provide completions for empty code
        assert len(data["completions"]) > 0

    def test_complete_code_max_completions(self):
        """Test that max_completions parameter is respected."""
<<<<<<< HEAD
        request_data = {
            "code": "import",
            "language": "python",
            "max_completions": 3
        }
=======
        request_data = {"code": "import", "language": "python", "max_completions": 3}
>>>>>>> ee459a20

        response = client.post("/assistant/complete_code", json=request_data)
        assert response.status_code == 200

        data = response.json()
        assert len(data["completions"]) <= 3


class TestNaturalLanguageEndpoint:
    """Test natural language processing endpoint."""

    def test_nl_intent_recognition(self):
        """Test intent recognition."""
<<<<<<< HEAD
        request_data = {
            "text": "How do I create a new file?",
            "task": "intent"
        }
=======
        request_data = {"text": "How do I create a new file?", "task": "intent"}
>>>>>>> ee459a20

        response = client.post("/assistant/nl", json=request_data)
        assert response.status_code == 200

        data = response.json()

        # Check response structure
        assert "result" in data
        assert isinstance(data["result"], str)

        # Should detect help intent
        assert data["result"] == "help_request"

    def test_nl_command_translation(self):
        """Test command translation."""
<<<<<<< HEAD
        request_data = {
            "text": "list files in current directory",
            "task": "command"
        }
=======
        request_data = {"text": "list files in current directory", "task": "command"}
>>>>>>> ee459a20

        response = client.post("/assistant/nl", json=request_data)
        assert response.status_code == 200

        data = response.json()

        # Should translate to ls command
        assert data["result"] == "ls"
        assert "confidence" in data
        assert "metadata" in data

    def test_nl_creation_intent(self):
        """Test creation intent recognition."""
<<<<<<< HEAD
        request_data = {
            "text": "I want to create a new directory",
            "task": "intent"
        }
=======
        request_data = {"text": "I want to create a new directory", "task": "intent"}
>>>>>>> ee459a20

        response = client.post("/assistant/nl", json=request_data)
        assert response.status_code == 200

        data = response.json()
        assert data["result"] == "creation_request"

    def test_nl_deletion_intent(self):
        """Test deletion intent recognition."""
<<<<<<< HEAD
        request_data = {
            "text": "Remove this file please",
            "task": "intent"
        }
=======
        request_data = {"text": "Remove this file please", "task": "intent"}
>>>>>>> ee459a20

        response = client.post("/assistant/nl", json=request_data)
        assert response.status_code == 200

        data = response.json()
        assert data["result"] == "deletion_request"

    def test_nl_unsupported_task(self):
        """Test handling of unsupported task."""
<<<<<<< HEAD
        request_data = {
            "text": "Hello world",
            "task": "unsupported_task"
        }
=======
        request_data = {"text": "Hello world", "task": "unsupported_task"}
>>>>>>> ee459a20

        response = client.post("/assistant/nl", json=request_data)
        assert response.status_code == 200

        data = response.json()
        assert "not supported" in data["result"]
        assert data["confidence"] == 0.0

    def test_nl_unknown_command(self):
        """Test handling of unknown command translation."""
<<<<<<< HEAD
        request_data = {
            "text": "do something completely unknown",
            "task": "command"
        }
=======
        request_data = {"text": "do something completely unknown", "task": "command"}
>>>>>>> ee459a20

        response = client.post("/assistant/nl", json=request_data)
        assert response.status_code == 200

        data = response.json()
        assert "couldn't translate" in data["result"]
        assert data["confidence"] == 0.0


class TestFeedbackEndpoint:
    """Test feedback handling endpoint."""

    def test_provide_positive_feedback(self):
        """Test providing positive feedback."""
<<<<<<< HEAD
        request_data = {
            "feedback_type": "positive",
            "context": "Command prediction was helpful"
        }
=======
        request_data = {"feedback_type": "positive", "context": "Command prediction was helpful"}
>>>>>>> ee459a20

        response = client.post("/assistant/feedback", json=request_data)
        assert response.status_code == 200

        data = response.json()

        # Check response structure
        assert "status" in data
        assert "message" in data
        assert "feedback_id" in data

        assert data["status"] == "received"
        assert "positive" in data["message"]

    def test_provide_negative_feedback(self):
        """Test providing negative feedback."""
        request_data = {
            "feedback_type": "negative",
            "suggestion": "ls -la would be better",
            "context": "Wrong command suggested",
        }

        response = client.post("/assistant/feedback", json=request_data)
        assert response.status_code == 200

        data = response.json()
        assert data["status"] == "received"
        assert "negative" in data["message"]

    def test_provide_correction_feedback(self):
        """Test providing correction feedback."""
        request_data = {
            "feedback_type": "correction",
            "suggestion": "mkdir should be suggested instead of touch",
            "prediction_id": "pred_123",
        }

        response = client.post("/assistant/feedback", json=request_data)
        assert response.status_code == 200

        data = response.json()
        assert data["status"] == "received"
        assert "correction" in data["message"]


class TestAssistantEndpointIntegration:
    """Test integration of assistant endpoints."""

    def test_workflow_command_prediction_to_feedback(self):
        """Test complete workflow from prediction to feedback."""
        # 1. Get command prediction
<<<<<<< HEAD
        predict_request = {
            "context": "git",
            "max_suggestions": 3
        }
=======
        predict_request = {"context": "git", "max_suggestions": 3}
>>>>>>> ee459a20

        predict_response = client.post("/assistant/predict_command", json=predict_request)
        assert predict_response.status_code == 200

        predict_data = predict_response.json()
        suggestions = predict_data["suggestions"]

        # 2. Provide feedback on the prediction
        feedback_request = {
            "feedback_type": "positive",
<<<<<<< HEAD
            "context": f"Suggestion '{suggestions[0]}' was helpful"
        }
=======
            "context": f"Suggestion '{suggestions[0]}' was helpful",
>>>>>>> ee459a20

        feedback_response = client.post("/assistant/feedback", json=feedback_request)
        assert feedback_response.status_code == 200

        feedback_data = feedback_response.json()
        assert feedback_data["status"] == "received"

    def test_code_completion_workflow(self):
        """Test code completion workflow."""
        # Get code completion
<<<<<<< HEAD
        completion_request = {
            "code": "def calculate_",
            "language": "python"
        }
=======
        completion_request = {"code": "def calculate_", "language": "python"}
>>>>>>> ee459a20

        response = client.post("/assistant/complete_code", json=completion_request)
        assert response.status_code == 200

        data = response.json()
        assert len(data["completions"]) > 0
        assert data["source"] in ["ml", "heuristic"]

    def test_natural_language_workflow(self):
        """Test natural language processing workflow."""
        # Process natural language for intent
<<<<<<< HEAD
        nl_request = {
            "text": "Help me understand git commands",
            "task": "intent"
        }
=======
        nl_request = {"text": "Help me understand git commands", "task": "intent"}
>>>>>>> ee459a20

        response = client.post("/assistant/nl", json=nl_request)
        assert response.status_code == 200

        data = response.json()
        assert data["result"] == "help_request"

        # Process for command translation
<<<<<<< HEAD
        command_request = {
            "text": "show current directory",
            "task": "command"
        }
=======
        command_request = {"text": "show current directory", "task": "command"}
>>>>>>> ee459a20

        response = client.post("/assistant/nl", json=command_request)
        assert response.status_code == 200

        data = response.json()
        assert data["result"] == "pwd"<|MERGE_RESOLUTION|>--- conflicted
+++ resolved
@@ -148,7 +148,7 @@
 
     def test_train_assistant_force(self):
         """Test training endpoint with force flag."""
-<<<<<<< HEAD
+ copilot/fix-1f51a615-a20d-476a-b14f-a5ee1cba80a2
         response = client.post(
             "/assistant/train",
             json={
@@ -156,9 +156,9 @@
                 "components": ["all"]
             }
         )
-=======
+
         response = client.post("/assistant/train", json={"force": True, "components": ["all"]})
->>>>>>> ee459a20
+ main
 
         assert response.status_code in [200, 503]
 
@@ -196,15 +196,15 @@
         # Check that key schemas are present
         schemas = data["schemas"]
         expected_schemas = [
-<<<<<<< HEAD
+ copilot/fix-1f51a615-a20d-476a-b14f-a5ee1cba80a2
             "AssistantStatus", "PredictCommandResponse",
             "NLResponse", "TrainResponse"
-=======
+
             "AssistantStatus",
             "PredictCommandResponse",
             "NLResponse",
             "TrainResponse",
->>>>>>> ee459a20
+ main
         ]
 
         for schema_name in expected_schemas:
@@ -256,14 +256,14 @@
 
     def test_nl_response_schema(self):
         """Test that NL response matches schema."""
-<<<<<<< HEAD
+ copilot/fix-1f51a615-a20d-476a-b14f-a5ee1cba80a2
         response = client.post(
             "/assistant/process_nl",
             json={"nl_command": "list files"}
         )
-=======
+
         response = client.post("/assistant/process_nl", json={"nl_command": "list files"})
->>>>>>> ee459a20
+ main
 
         if response.status_code == 200:
             data = response.json()
@@ -287,17 +287,17 @@
 
             # Required fields
             required_fields = [
-<<<<<<< HEAD
+copilot/fix-1f51a615-a20d-476a-b14f-a5ee1cba80a2
                 "success", "message", "components_trained",
                 "before_stats", "after_stats", "training_time_ms"
-=======
+
                 "success",
                 "message",
                 "components_trained",
                 "before_stats",
                 "after_stats",
                 "training_time_ms",
->>>>>>> ee459a20
+ main
             ]
 
             for field in required_fields:
@@ -344,15 +344,15 @@
         # Check features
         features = data["features"]
         expected_features = [
-<<<<<<< HEAD
+ copilot/fix-1f51a615-a20d-476a-b14f-a5ee1cba80a2
             "command_prediction", "code_completion",
             "natural_language", "machine_learning"
-=======
+
             "command_prediction",
             "code_completion",
             "natural_language",
             "machine_learning",
->>>>>>> ee459a20
+ main
         ]
         for feature in expected_features:
             assert feature in features
@@ -369,15 +369,15 @@
 
     def test_predict_command_basic(self):
         """Test basic command prediction."""
-<<<<<<< HEAD
+ copilot/fix-1f51a615-a20d-476a-b14f-a5ee1cba80a2
         request_data = {
             "context": "ls",
             "history": [],
             "max_suggestions": 5
         }
-=======
+
         request_data = {"context": "ls", "history": [], "max_suggestions": 5}
->>>>>>> ee459a20
+ main
 
         response = client.post("/assistant/predict_command", json=request_data)
         assert response.status_code == 200
@@ -414,14 +414,14 @@
 
     def test_predict_command_empty_context(self):
         """Test command prediction with empty context."""
-<<<<<<< HEAD
+ copilot/fix-1f51a615-a20d-476a-b14f-a5ee1cba80a2
         request_data = {
             "context": "",
             "history": []
         }
-=======
+
         request_data = {"context": "", "history": []}
->>>>>>> ee459a20
+ main
 
         response = client.post("/assistant/predict_command", json=request_data)
         assert response.status_code == 200
@@ -432,14 +432,14 @@
 
     def test_predict_command_max_suggestions(self):
         """Test that max_suggestions parameter is respected."""
-<<<<<<< HEAD
+ copilot/fix-1f51a615-a20d-476a-b14f-a5ee1cba80a2
         request_data = {
             "context": "git",
             "max_suggestions": 2
         }
-=======
+
         request_data = {"context": "git", "max_suggestions": 2}
->>>>>>> ee459a20
+ main
 
         response = client.post("/assistant/predict_command", json=request_data)
         assert response.status_code == 200
@@ -453,15 +453,15 @@
 
     def test_complete_code_python(self):
         """Test Python code completion."""
-<<<<<<< HEAD
+ copilot/fix-1f51a615-a20d-476a-b14f-a5ee1cba80a2
         request_data = {
             "code": "def hello_world():",
             "language": "python",
             "max_completions": 5
         }
-=======
+
         request_data = {"code": "def hello_world():", "language": "python", "max_completions": 5}
->>>>>>> ee459a20
+ main
 
         response = client.post("/assistant/complete_code", json=request_data)
         assert response.status_code == 200
@@ -483,14 +483,14 @@
 
     def test_complete_code_javascript(self):
         """Test JavaScript code completion."""
-<<<<<<< HEAD
+ copilot/fix-1f51a615-a20d-476a-b14f-a5ee1cba80a2
         request_data = {
             "code": "function test() {",
             "language": "javascript"
         }
-=======
+
         request_data = {"code": "function test() {", "language": "javascript"}
->>>>>>> ee459a20
+ main
 
         response = client.post("/assistant/complete_code", json=request_data)
         assert response.status_code == 200
@@ -500,14 +500,14 @@
 
     def test_complete_code_bash(self):
         """Test Bash code completion."""
-<<<<<<< HEAD
+ copilot/fix-1f51a615-a20d-476a-b14f-a5ee1cba80a2
         request_data = {
             "code": "#!/bin/bash\necho",
             "language": "bash"
         }
-=======
+
         request_data = {"code": "#!/bin/bash\necho", "language": "bash"}
->>>>>>> ee459a20
+ main
 
         response = client.post("/assistant/complete_code", json=request_data)
         assert response.status_code == 200
@@ -517,14 +517,14 @@
 
     def test_complete_code_empty(self):
         """Test code completion with empty code."""
-<<<<<<< HEAD
+ copilot/fix-1f51a615-a20d-476a-b14f-a5ee1cba80a2
         request_data = {
             "code": "",
             "language": "python"
         }
-=======
+
         request_data = {"code": "", "language": "python"}
->>>>>>> ee459a20
+ main
 
         response = client.post("/assistant/complete_code", json=request_data)
         assert response.status_code == 200
@@ -535,15 +535,15 @@
 
     def test_complete_code_max_completions(self):
         """Test that max_completions parameter is respected."""
-<<<<<<< HEAD
+ copilot/fix-1f51a615-a20d-476a-b14f-a5ee1cba80a2
         request_data = {
             "code": "import",
             "language": "python",
             "max_completions": 3
         }
-=======
+
         request_data = {"code": "import", "language": "python", "max_completions": 3}
->>>>>>> ee459a20
+ main
 
         response = client.post("/assistant/complete_code", json=request_data)
         assert response.status_code == 200
@@ -557,14 +557,14 @@
 
     def test_nl_intent_recognition(self):
         """Test intent recognition."""
-<<<<<<< HEAD
+ copilot/fix-1f51a615-a20d-476a-b14f-a5ee1cba80a2
         request_data = {
             "text": "How do I create a new file?",
             "task": "intent"
         }
-=======
+
         request_data = {"text": "How do I create a new file?", "task": "intent"}
->>>>>>> ee459a20
+ main
 
         response = client.post("/assistant/nl", json=request_data)
         assert response.status_code == 200
@@ -580,14 +580,14 @@
 
     def test_nl_command_translation(self):
         """Test command translation."""
-<<<<<<< HEAD
+copilot/fix-1f51a615-a20d-476a-b14f-a5ee1cba80a2
         request_data = {
             "text": "list files in current directory",
             "task": "command"
         }
-=======
+
         request_data = {"text": "list files in current directory", "task": "command"}
->>>>>>> ee459a20
+ main
 
         response = client.post("/assistant/nl", json=request_data)
         assert response.status_code == 200
@@ -601,14 +601,14 @@
 
     def test_nl_creation_intent(self):
         """Test creation intent recognition."""
-<<<<<<< HEAD
+copilot/fix-1f51a615-a20d-476a-b14f-a5ee1cba80a2
         request_data = {
             "text": "I want to create a new directory",
             "task": "intent"
         }
-=======
+
         request_data = {"text": "I want to create a new directory", "task": "intent"}
->>>>>>> ee459a20
+ main
 
         response = client.post("/assistant/nl", json=request_data)
         assert response.status_code == 200
@@ -618,14 +618,14 @@
 
     def test_nl_deletion_intent(self):
         """Test deletion intent recognition."""
-<<<<<<< HEAD
+ copilot/fix-1f51a615-a20d-476a-b14f-a5ee1cba80a2
         request_data = {
             "text": "Remove this file please",
             "task": "intent"
         }
-=======
+
         request_data = {"text": "Remove this file please", "task": "intent"}
->>>>>>> ee459a20
+ main
 
         response = client.post("/assistant/nl", json=request_data)
         assert response.status_code == 200
@@ -635,14 +635,14 @@
 
     def test_nl_unsupported_task(self):
         """Test handling of unsupported task."""
-<<<<<<< HEAD
+copilot/fix-1f51a615-a20d-476a-b14f-a5ee1cba80a2
         request_data = {
             "text": "Hello world",
             "task": "unsupported_task"
         }
-=======
+
         request_data = {"text": "Hello world", "task": "unsupported_task"}
->>>>>>> ee459a20
+ main
 
         response = client.post("/assistant/nl", json=request_data)
         assert response.status_code == 200
@@ -653,14 +653,14 @@
 
     def test_nl_unknown_command(self):
         """Test handling of unknown command translation."""
-<<<<<<< HEAD
+ copilot/fix-1f51a615-a20d-476a-b14f-a5ee1cba80a2
         request_data = {
             "text": "do something completely unknown",
             "task": "command"
         }
-=======
+
         request_data = {"text": "do something completely unknown", "task": "command"}
->>>>>>> ee459a20
+ main
 
         response = client.post("/assistant/nl", json=request_data)
         assert response.status_code == 200
@@ -675,14 +675,14 @@
 
     def test_provide_positive_feedback(self):
         """Test providing positive feedback."""
-<<<<<<< HEAD
+ copilot/fix-1f51a615-a20d-476a-b14f-a5ee1cba80a2
         request_data = {
             "feedback_type": "positive",
             "context": "Command prediction was helpful"
         }
-=======
+
         request_data = {"feedback_type": "positive", "context": "Command prediction was helpful"}
->>>>>>> ee459a20
+ main
 
         response = client.post("/assistant/feedback", json=request_data)
         assert response.status_code == 200
@@ -734,14 +734,14 @@
     def test_workflow_command_prediction_to_feedback(self):
         """Test complete workflow from prediction to feedback."""
         # 1. Get command prediction
-<<<<<<< HEAD
+ copilot/fix-1f51a615-a20d-476a-b14f-a5ee1cba80a2
         predict_request = {
             "context": "git",
             "max_suggestions": 3
         }
-=======
+
         predict_request = {"context": "git", "max_suggestions": 3}
->>>>>>> ee459a20
+ main
 
         predict_response = client.post("/assistant/predict_command", json=predict_request)
         assert predict_response.status_code == 200
@@ -752,12 +752,12 @@
         # 2. Provide feedback on the prediction
         feedback_request = {
             "feedback_type": "positive",
-<<<<<<< HEAD
+ copilot/fix-1f51a615-a20d-476a-b14f-a5ee1cba80a2
             "context": f"Suggestion '{suggestions[0]}' was helpful"
         }
-=======
+
             "context": f"Suggestion '{suggestions[0]}' was helpful",
->>>>>>> ee459a20
+ main
 
         feedback_response = client.post("/assistant/feedback", json=feedback_request)
         assert feedback_response.status_code == 200
@@ -768,14 +768,14 @@
     def test_code_completion_workflow(self):
         """Test code completion workflow."""
         # Get code completion
-<<<<<<< HEAD
+ copilot/fix-1f51a615-a20d-476a-b14f-a5ee1cba80a2
         completion_request = {
             "code": "def calculate_",
             "language": "python"
         }
-=======
+
         completion_request = {"code": "def calculate_", "language": "python"}
->>>>>>> ee459a20
+ main
 
         response = client.post("/assistant/complete_code", json=completion_request)
         assert response.status_code == 200
@@ -787,14 +787,14 @@
     def test_natural_language_workflow(self):
         """Test natural language processing workflow."""
         # Process natural language for intent
-<<<<<<< HEAD
+ copilot/fix-1f51a615-a20d-476a-b14f-a5ee1cba80a2
         nl_request = {
             "text": "Help me understand git commands",
             "task": "intent"
         }
-=======
+
         nl_request = {"text": "Help me understand git commands", "task": "intent"}
->>>>>>> ee459a20
+ main
 
         response = client.post("/assistant/nl", json=nl_request)
         assert response.status_code == 200
@@ -803,14 +803,13 @@
         assert data["result"] == "help_request"
 
         # Process for command translation
-<<<<<<< HEAD
+copilot/fix-1f51a615-a20d-476a-b14f-a5ee1cba80a2
         command_request = {
             "text": "show current directory",
             "task": "command"
         }
-=======
-        command_request = {"text": "show current directory", "task": "command"}
->>>>>>> ee459a20
+
+        command_request = {"text": "show current directory", "task": "command"} main
 
         response = client.post("/assistant/nl", json=command_request)
         assert response.status_code == 200
