from __future__ import annotations

import importlib
import pkgutil

from .core import Agent


def discover_builtin_agents() -> dict[str, type[Agent]]:
    """Discover available builtin agents."""
<<<<<<< HEAD
    registry: Dict[str, Type[Agent]] = {}
=======
    registry: dict[str, type[Agent]] = {}
>>>>>>> ee459a20

    try:
        from .builtins.planner import PlannerAgent

        registry["PlannerAgent"] = PlannerAgent
    except ImportError:
        pass

    try:
        from .builtins.critic import CriticAgent

        registry["CriticAgent"] = CriticAgent
    except ImportError:
        pass

    try:
        from .builtins.executor import ExecutorAgent

        registry["ExecutorAgent"] = ExecutorAgent
    except ImportError:
<<<<<<< HEAD

=======
        pass
>>>>>>> ee459a20

    try:
    from .builtins.recorder import RecorderAgent
    registry["RecorderAgent"] = RecorderAgent
except ImportError:
    registry["RecorderAgent"] = None
        from .builtins.recorder import RecorderAgent

        registry["RecorderAgent"] = RecorderAgent
    except ImportError:
        pass

    return registry
    discovered: dict[str, type[Agent]] = {}
    for m in pkgutil.iter_modules(mod.__path__, prefix=mod.__name__ + "."):
        module = importlib.import_module(m.name)
        for attr in dir(module):
            obj = getattr(module, attr)
            if isinstance(obj, type) and issubclass(obj, Agent) and obj is not Agent:
                discovered[obj.__name__] = obj
    return discovered<|MERGE_RESOLUTION|>--- conflicted
+++ resolved
@@ -8,11 +8,11 @@
 
 def discover_builtin_agents() -> dict[str, type[Agent]]:
     """Discover available builtin agents."""
-<<<<<<< HEAD
+copilot/fix-1f51a615-a20d-476a-b14f-a5ee1cba80a2
     registry: Dict[str, Type[Agent]] = {}
-=======
+
     registry: dict[str, type[Agent]] = {}
->>>>>>> ee459a20
+ main
 
     try:
         from .builtins.planner import PlannerAgent
@@ -33,11 +33,11 @@
 
         registry["ExecutorAgent"] = ExecutorAgent
     except ImportError:
-<<<<<<< HEAD
+ copilot/fix-1f51a615-a20d-476a-b14f-a5ee1cba80a2
 
-=======
+
         pass
->>>>>>> ee459a20
+ main
 
     try:
     from .builtins.recorder import RecorderAgent
