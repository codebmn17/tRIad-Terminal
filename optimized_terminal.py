#!/usr/bin/env python3

"""
Triad Terminal - Performance Optimized Version
This version includes:
- Memory usage optimizations
- Faster startup time
- More efficient rendering
"""

import os
import sys
import json
import yaml
import click
import shutil
import asyncio
import subprocess
from pathlib import Path
from datetime import datetime
from functools import lru_cache
from concurrent.futures import ThreadPoolExecutor

# Try imports with fallbacks for cross-platform compatibility
try:
    from rich.console import Console
    from rich.panel import Panel
    from rich.table import Table
    from rich import box
    has_rich = True
except ImportError:
    has_rich = False

# Configuration
CONFIG_DIR = os.path.expanduser("~/.config/triad")
BASE_DIR = os.path.expanduser("~/.triad")
VERSION = "2.0.0"

# Thread pool for background tasks
executor = ThreadPoolExecutor(max_workers=4)

# Cache for expensive operations
@lru_cache(maxsize=32)
def get_theme_colors(theme_name):
    """Get theme colors with caching for performance"""
    themes = {
        "matrix": {
            "header": "green",
            "accent": "white",
            "text": "green",
            "error": "red",
            "success": "green",
            "warning": "yellow",
            "info": "cyan"
        },
        "cyberpunk": {
            "header": "blue",
            "accent": "magenta",
            "text": "cyan",
            "error": "red",
            "success": "green",
            "warning": "yellow",
            "info": "blue"
        },
        "synthwave": {
            "header": "magenta",
            "accent": "cyan",
            "text": "magenta",
            "error": "red",
            "success": "green",
            "warning": "yellow",
            "info": "blue"
        },
        "bloodmoon": {
            "header": "red",
            "accent": "white",
            "text": "red",
            "error": "yellow",
            "success": "magenta",
            "warning": "yellow",
            "info": "red"
        }
    }
    return themes.get(theme_name, themes["matrix"])

class Config:
    """Configuration manager with lazy loading"""
    _instance = None
    _config = None

    @classmethod
    def get_instance(cls):
        if cls._instance is None:
            cls._instance = Config()
        return cls._instance

    def __init__(self):
        self.config_file = os.path.join(CONFIG_DIR, "config.yml")

    def load(self):
        """Load config only when needed"""
        if self._config is not None:
            return self._config

        if not os.path.exists(CONFIG_DIR):
            os.makedirs(CONFIG_DIR, exist_ok=True)

        if not os.path.exists(self.config_file):
            default_config = {
                "theme": "matrix",
                "plugins_enabled": ["git", "deployment", "api"],
                "api_keys": {},
                "user": {
                    "name": os.environ.get("USER", "developer"),
                    "email": ""
                },
                "performance": {
                    "animations": True,
                    "parallel_operations": True,
                    "cache_results": True
                }
            }
            with open(self.config_file, "w") as f:
                yaml.dump(default_config, f)
            self._config = default_config
        else:
            with open(self.config_file, "r") as f:
                self._config = yaml.safe_load(f)

        return self._config

    def save(self):
        """Save configuration changes"""
        if self._config is None:
            return

        with open(self.config_file, "w") as f:
            yaml.dump(self._config, f)

    def get(self, key, default=None):
        """Get configuration value with default"""
        config = self.load()
        return config.get(key, default)

    def set(self, key, value):
        """Set configuration value"""
        config = self.load()
        config[key] = value
        self.save()

# Improved UI rendering with caching
class TerminalUI:
    def __init__(self):
        self.config = Config.get_instance()
        self.console = Console() if has_rich else None
        self.term_width = shutil.get_terminal_size().columns
        self._cached_logo = None

    @property
    def current_theme(self):
        """Get current theme colors"""
        theme_name = self.config.get("theme", "matrix")
        return get_theme_colors(theme_name)

    def get_logo(self):
        """Get logo with caching"""
        if self._cached_logo is not None:
            return self._cached_logo

        logo_path = os.path.join(BASE_DIR, "ascii_art", "logo.txt")
        try:
            with open(logo_path, "r") as f:
                self._cached_logo = f.read()
        except:
            self._cached_logo = "TRIAD TERMINAL"

        return self._cached_logo

    def print_header(self):
        """Print terminal header"""
        if has_rich and self.console:
            # Current date/time and user
            now = datetime.now().strftime("%Y-%m-%d %H:%M:%S")
            user = self.config.get("user", {}).get("name", "user")
            status_line = f"{now} | User: {user}"

            self.console.print(Panel(
                f"{self.get_logo()}\n\n{status_line}",
                border_style=self.current_theme["header"],
                box=box.DOUBLE,
                expand=False,
                padding=(1, 2)
            ))
        else:
            # Fallback to simpler header
            from termcolor import colored
            print(colored("╔" + "═" * (self.term_width - 2) + "╗", self.current_theme["header"]))

            # Title centered
            title = "TRIAD TERMINAL"
            padding = (self.term_width - len(title) - 2) // 2
            print(colored("║", self.current_theme["header"]) + " " * padding +
                  colored(title, self.current_theme["accent"], attrs=["bold"]) +
                  " " * (self.term_width - len(title) - 2 - padding) +
                  colored("║", self.current_theme["header"]))

            # Current date/time and user
            now = datetime.now().strftime("%Y-%m-%d %H:%M:%S")
            user = self.config.get("user", {}).get("name", "user")
            status_line = f"{now} | User: {user}"
            padding = (self.term_width - len(status_line) - 2) // 2
            print(colored("║", self.current_theme["header"]) + " " * padding +
                  status_line +
                  " " * (self.term_width - len(status_line) - 2 - padding) +
                  colored("║", self.current_theme["header"]))

            print(colored("╚" + "═" * (self.term_width - 2) + "╝", self.current_theme["header"]))

    def print_footer(self):
        """Print terminal footer"""
        if has_rich and self.console:
            # Status information
            plugins_enabled = ", ".join(self.config.get("plugins_enabled", []))
            status_line = f"Plugins: {plugins_enabled} | v{VERSION}"

            self.console.print(Panel(
                status_line,
                border_style=self.current_theme["header"],
                box=box.DOUBLE,
                expand=False,
                padding=(0, 2)
            ))
        else:
            from termcolor import colored
            # Fallback to simpler footer
            print(colored("╔" + "═" * (self.term_width - 2) + "╗", self.current_theme["header"]))

            # Status information
            plugins_enabled = ", ".join(self.config.get("plugins_enabled", []))
            status_line = f"Plugins: {plugins_enabled} | v{VERSION}"
            print(colored("║", self.current_theme["header"]) + " " + status_line +
                  " " * (self.term_width - len(status_line) - 3) +
                  colored("║", self.current_theme["header"]))

            print(colored("╚" + "═" * (self.term_width - 2) + "╝", self.current_theme["header"]))

# Plugin system
class PluginManager:
    """Manages loading and running plugins"""
    def __init__(self):
        self.plugins = {}
        self.plugin_dir = os.path.join(BASE_DIR, "plugins")
        os.makedirs(self.plugin_dir, exist_ok=True)

    def discover_plugins(self):
        """Find all available plugins"""
        results = {}
        if not os.path.exists(self.plugin_dir):
            return results

        for item in os.listdir(self.plugin_dir):
            plugin_path = os.path.join(self.plugin_dir, item)
            if os.path.isdir(plugin_path):
                manifest_path = os.path.join(plugin_path, "manifest.json")
                if os.path.exists(manifest_path):
                    try:
                        with open(manifest_path, 'r') as f:
                            manifest = json.load(f)
                            results[item] = manifest
                    except:
                        pass

        return results

    def load_plugin(self, plugin_name):
        """Load a specific plugin by name"""
        plugin_path = os.path.join(self.plugin_dir, plugin_name)
        if not os.path.exists(plugin_path):
            return None

        manifest_path = os.path.join(plugin_path, "manifest.json")
        if not os.path.exists(manifest_path):
            return None

        try:
            with open(manifest_path, 'r') as f:
                manifest = json.load(f)

            # Import main plugin file
            sys.path.insert(0, plugin_path)
            main_file = manifest.get("main", "plugin.py")
            module_name = main_file.replace(".py", "")

            plugin_module = __import__(module_name)
            sys.path.pop(0)

            # Create plugin instance
            if hasattr(plugin_module, 'Plugin'):
                plugin = plugin_module.Plugin()
                self.plugins[plugin_name] = plugin
                return plugin

        except Exception as e:
            print(f"Error loading plugin {plugin_name}: {e}")
            return None

    def get_enabled_plugins(self):
        """Get all enabled plugins"""
        config = Config.get_instance()
        enabled_plugins = config.get("plugins_enabled", [])

        result = []
        for plugin_name in enabled_plugins:
            if plugin_name in self.plugins:
                result.append(self.plugins[plugin_name])
            else:
                plugin = self.load_plugin(plugin_name)
                if plugin:
                    result.append(plugin)

        return result

# Main CLI interface
@click.group()
@click.version_option(VERSION)
def cli():
    """Triad Terminal - Development Environment CLI"""
    pass

@cli.command()
@click.option('--no-animation', is_flag=True, help="Skip animations")
def start(no_animation):
    """Start the Triad Terminal interface"""
    config = Config.get_instance()
    ui = TerminalUI()
    plugin_manager = PluginManager()

    # Show matrix animation only if enabled and not skipped
    if (config.get("theme") == "matrix" and
            config.get("performance", {}).get("animations", True) and
            not no_animation):
        matrix_script = os.path.join(BASE_DIR, "ascii_art", "matrix.py")
        if os.path.exists(matrix_script):
            try:
                subprocess.run([sys.executable, matrix_script, "3"], check=True)
            except (subprocess.SubprocessError, KeyboardInterrupt):
                pass

    ui.print_header()

    # Load plugins in background
    executor.submit(plugin_manager.discover_plugins)

    # Use rich tables if available
    if has_rich:
        console = Console()
        table = Table(show_header=False, box=box.SIMPLE, border_style=ui.current_theme["text"])

        table.add_column("Command", style=ui.current_theme["accent"] + " bold")
        table.add_column("Description")

        table.add_row("project", "Project management")
        table.add_row("deploy", "Deployment tools")
        table.add_row("api", "API tools")
        table.add_row("github", "GitHub integration")
        table.add_row("config", "Configure settings")
        table.add_row("tunnel", "SSH tunneling")
        table.add_row("plugins", "Manage plugins")

        console.print("\n[bold]Welcome to Triad Terminal![/bold]\n")
        console.print("Available commands:")
        console.print(table)
        console.print("\nType 'triad COMMAND --help' for more information.\n")
    else:
        from termcolor import colored
        # Fallback to simpler output
        print("\nWelcome to Triad Terminal!\n")
        print("Available commands:")
        print(colored("  project", ui.current_theme["accent"], attrs=["bold"]) + "    - Project management")
        print(colored("  deploy", ui.current_theme["accent"], attrs=["bold"]) + "     - Deployment tools")
        print(colored("  api", ui.current_theme["accent"], attrs=["bold"]) + "        - API tools")
        print(colored("  github", ui.current_theme["accent"], attrs=["bold"]) + "     - GitHub integration")
        print(colored("  config", ui.current_theme["accent"], attrs=["bold"]) + "     - Configure settings")
        print(colored("  tunnel", ui.current_theme["accent"], attrs=["bold"]) + "     - SSH tunneling")
        print(colored("  plugins", ui.current_theme["accent"], attrs=["bold"]) + "   - Manage plugins")
        print("\nType 'triad COMMAND --help' for more information.\n")

    ui.print_footer()

@cli.group()
def plugins():
    """Plugin management commands"""
    pass

@plugins.command("list")
def plugins_list():
    """List all available plugins"""
    config = Config.get_instance()
    ui = TerminalUI()
    plugin_manager = PluginManager()

    all_plugins = plugin_manager.discover_plugins()
    enabled_plugins = config.get("plugins_enabled", [])

    if not all_plugins:
        if has_rich:
            Console().print("No plugins found.")
        else:
            print("No plugins found.")
        return

    if has_rich:
        console = Console()
        table = Table(show_header=True, header_style=f"bold {ui.current_theme['accent']}")

        table.add_column("Plugin Name")
        table.add_column("Version")
        table.add_column("Status")
        table.add_column("Description")

        for name, manifest in all_plugins.items():
            status = "[green]Enabled[/]" if name in enabled_plugins else "[gray]Disabled[/]"
            table.add_row(
                name,
                manifest.get("version", "0.1.0"),
                status,
                manifest.get("description", "")
            )

        console.print("\n[bold]Installed Plugins:[/bold]")
        console.print(table)
    else:
        from termcolor import colored
        print(colored("Installed Plugins:", ui.current_theme["accent"], attrs=["bold"]))
        for name, manifest in all_plugins.items():
            status = colored("Enabled", "green") if name in enabled_plugins else "Disabled"
            print(f"  - {name} (v{manifest.get('version', '0.1.0')}) [{status}]")
            print(f"    {manifest.get('description', '')}")

@plugins.command("enable")
@click.argument("plugin_name")
def plugins_enable(plugin_name):
    """Enable a plugin"""
    config = Config.get_instance()
    ui = TerminalUI()
    plugin_manager = PluginManager()

    all_plugins = plugin_manager.discover_plugins()
    enabled_plugins = config.get("plugins_enabled", [])

    if plugin_name not in all_plugins:
        if has_rich:
            Console().print(f"[bold {ui.current_theme['error']}]Error:[/] Plugin {plugin_name} not found")
        else:
            from termcolor import colored
            print(colored(f"Error: Plugin {plugin_name} not found", ui.current_theme["error"]))
        return

    if plugin_name in enabled_plugins:
        if has_rich:
            Console().print(f"Plugin {plugin_name} is already enabled")
        else:
            print(f"Plugin {plugin_name} is already enabled")
        return

    # Try loading the plugin
    plugin = plugin_manager.load_plugin(plugin_name)
    if plugin is None:
        if has_rich:
            Console().print(f"[bold {ui.current_theme['error']}]Error:[/] Failed to load plugin {plugin_name}")
        else:
            from termcolor import colored
            print(colored(f"Error: Failed to load plugin {plugin_name}", ui.current_theme["error"]))
        return

    # Enable the plugin
    enabled_plugins.append(plugin_name)
    config.set("plugins_enabled", enabled_plugins)

    if has_rich:
        Console().print(f"[bold {ui.current_theme['success']}]✅ Plugin {plugin_name} enabled[/]")
    else:
        from termcolor import colored
        print(colored(f"✅ Plugin {plugin_name} enabled", ui.current_theme["success"]))

@plugins.command("disable")
@click.argument("plugin_name")
def plugins_disable(plugin_name):
    """Disable a plugin"""
    config = Config.get_instance()
    ui = TerminalUI()

    enabled_plugins = config.get("plugins_enabled", [])

    if plugin_name not in enabled_plugins:
        if has_rich:
            Console().print(f"Plugin {plugin_name} is already disabled")
        else:
            print(f"Plugin {plugin_name} is already disabled")
        return

    # Disable the plugin
    enabled_plugins.remove(plugin_name)
    config.set("plugins_enabled", enabled_plugins)

    if has_rich:
        Console().print(f"[bold {ui.current_theme['success']}]Plugin {plugin_name} disabled[/]")
    else:
        from termcolor import colored
        print(colored(f"Plugin {plugin_name} disabled", ui.current_theme["success"]))

@plugins.command("create")
@click.argument("plugin_name")
def plugins_create(plugin_name):
    """Create a new plugin template"""
    ui = TerminalUI()
    plugin_dir = os.path.join(BASE_DIR, "plugins", plugin_name)

    if os.path.exists(plugin_dir):
        if has_rich:
            Console().print(f"[bold {ui.current_theme['error']}]Error:[/] Plugin {plugin_name} already exists")
        else:
            from termcolor import colored
            print(colored(f"Error: Plugin {plugin_name} already exists", ui.current_theme["error"]))
        return

    # Create plugin directory
    os.makedirs(plugin_dir, exist_ok=True)

    # Create manifest.json
    manifest = {
        "name": plugin_name,
        "version": "0.1.0",
        "description": f"A plugin for Triad Terminal",
        "author": Config.get_instance().get("user", {}).get("name", "Unknown"),
        "main": "plugin.py",
        "commands": ["hello"]
    }

    with open(os.path.join(plugin_dir, "manifest.json"), "w") as f:
        json.dump(manifest, f, indent=2)

    # Create plugin.py
    with open(os.path.join(plugin_dir, "plugin.py"), "w") as f:
        f.write("""import click

class Plugin:
    class Plugin:
    """A Triad Terminal plugin"""

<<<<<<< HEAD
=======
    def __init__(self):
        pass
    
>>>>>>> 347e6aaa
    def __init__(self):
        self.name = "PLUGIN_NAME"

    def get_commands(self):
        """Return a list of click commands this plugin provides"""
        @click.command()
        def hello():
            """Say hello from the plugin"""
            click.echo(f"Hello from {self.name} plugin!")

        return [hello]
""".replace("PLUGIN_NAME", plugin_name))

    if has_rich:
        Console().print(f"[bold {ui.current_theme['success']}]✅ Plugin {plugin_name} created[/]")
        Console().print(f"Location: {plugin_dir}")
    else:
        from termcolor import colored
        print(colored(f"✅ Plugin {plugin_name} created", ui.current_theme["success"]))
        print(f"Location: {plugin_dir}")

# More performance improvements for the other commands would go here

if __name__ == "__main__":
    if len(sys.argv) == 1:
        # If no arguments, run the start command
        sys.argv.append("start")

    try:
        cli()
    except Exception as e:
        config = Config.get_instance()
        theme_name = config.get("theme", "matrix")
        theme = get_theme_colors(theme_name)

        if has_rich:
            Console().print(f"[bold {theme['error']}]Error: {str(e)}[/]")
        else:
            from termcolor import colored
            print(colored(f"Error: {str(e)}", theme["error"]))
        sys.exit(1)<|MERGE_RESOLUTION|>--- conflicted
+++ resolved
@@ -548,12 +548,12 @@
     class Plugin:
     """A Triad Terminal plugin"""
 
-<<<<<<< HEAD
-=======
+ copilot/fix-1f51a615-a20d-476a-b14f-a5ee1cba80a2
+
     def __init__(self):
         pass
     
->>>>>>> 347e6aaa
+ main
     def __init__(self):
         self.name = "PLUGIN_NAME"
 
