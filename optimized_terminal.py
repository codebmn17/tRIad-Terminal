--- conflicted
+++ resolved
@@ -185,7 +185,7 @@
             user = self.config.get("user", {}).get("name", "user")
             status_line = f"{now} | User: {user}"
 
-<<<<<<< HEAD
+ copilot/fix-1f51a615-a20d-476a-b14f-a5ee1cba80a2
             self.console.print(Panel(
                 f"{self.get_logo()}\n\n{status_line}",
                 border_style=self.current_theme["header"],
@@ -193,7 +193,7 @@
                 expand=False,
                 padding=(1, 2)
             ))
-=======
+=
             self.console.print(
                 Panel(
                     f"{self.get_logo()}\n\n{status_line}",
@@ -203,7 +203,7 @@
                     padding=(1, 2),
                 )
             )
->>>>>>> ee459a20
+>main
         else:
             # Fallback to simpler header
             from termcolor import colored
@@ -213,12 +213,12 @@
             # Title centered
             title = "TRIAD TERMINAL"
             padding = (self.term_width - len(title) - 2) // 2
-<<<<<<< HEAD
+< copilot/fix-1f51a615-a20d-476a-b14f-a5ee1cba80a2
             print(colored("║", self.current_theme["header"]) + " " * padding +
                   colored(title, self.current_theme["accent"], attrs=["bold"]) +
                   " " * (self.term_width - len(title) - 2 - padding) +
                   colored("║", self.current_theme["header"]))
-=======
+
             print(
                 colored("║", self.current_theme["header"])
                 + " " * padding
@@ -226,19 +226,19 @@
                 + " " * (self.term_width - len(title) - 2 - padding)
                 + colored("║", self.current_theme["header"])
             )
->>>>>>> ee459a20
+ main
 
             # Current date/time and user
             now = datetime.now().strftime("%Y-%m-%d %H:%M:%S")
             user = self.config.get("user", {}).get("name", "user")
             status_line = f"{now} | User: {user}"
             padding = (self.term_width - len(status_line) - 2) // 2
-<<<<<<< HEAD
+ copilot/fix-1f51a615-a20d-476a-b14f-a5ee1cba80a2
             print(colored("║", self.current_theme["header"]) + " " * padding +
                   status_line +
                   " " * (self.term_width - len(status_line) - 2 - padding) +
                   colored("║", self.current_theme["header"]))
-=======
+
             print(
                 colored("║", self.current_theme["header"])
                 + " " * padding
@@ -246,7 +246,7 @@
                 + " " * (self.term_width - len(status_line) - 2 - padding)
                 + colored("║", self.current_theme["header"])
             )
->>>>>>> ee459a20
+ main
 
             print(colored("╚" + "═" * (self.term_width - 2) + "╝", self.current_theme["header"]))
 
@@ -257,7 +257,7 @@
             plugins_enabled = ", ".join(self.config.get("plugins_enabled", []))
             status_line = f"Plugins: {plugins_enabled} | v{VERSION}"
 
-<<<<<<< HEAD
+ copilot/fix-1f51a615-a20d-476a-b14f-a5ee1cba80a2
             self.console.print(Panel(
                 status_line,
                 border_style=self.current_theme["header"],
@@ -265,7 +265,7 @@
                 expand=False,
                 padding=(0, 2)
             ))
-=======
+
             self.console.print(
                 Panel(
                     status_line,
@@ -275,7 +275,7 @@
                     padding=(0, 2),
                 )
             )
->>>>>>> ee459a20
+ main
         else:
             from termcolor import colored
 
@@ -285,11 +285,11 @@
             # Status information
             plugins_enabled = ", ".join(self.config.get("plugins_enabled", []))
             status_line = f"Plugins: {plugins_enabled} | v{VERSION}"
-<<<<<<< HEAD
+ copilot/fix-1f51a615-a20d-476a-b14f-a5ee1cba80a2
             print(colored("║", self.current_theme["header"]) + " " + status_line +
                   " " * (self.term_width - len(status_line) - 3) +
                   colored("║", self.current_theme["header"]))
-=======
+
             print(
                 colored("║", self.current_theme["header"])
                 + " "
@@ -297,7 +297,7 @@
                 + " " * (self.term_width - len(status_line) - 3)
                 + colored("║", self.current_theme["header"])
             )
->>>>>>> ee459a20
+ main
 
             print(colored("╚" + "═" * (self.term_width - 2) + "╝", self.current_theme["header"]))
 
@@ -379,10 +379,10 @@
 
         return result
 
-<<<<<<< HEAD
-=======
-
->>>>>>> ee459a20
+ copilot/fix-1f51a615-a20d-476a-b14f-a5ee1cba80a2
+
+
+main
 # Main CLI interface
 @click.group()
 @click.version_option(VERSION)
@@ -667,14 +667,14 @@
             click.echo(f"Hello from {self.name} plugin!")
 
         return [hello]
-<<<<<<< HEAD
+ copilot/fix-1f51a615-a20d-476a-b14f-a5ee1cba80a2
 """.replace("PLUGIN_NAME", plugin_name))
-=======
+
 """.replace(
                 "PLUGIN_NAME", plugin_name
             )
         )
->>>>>>> ee459a20
+ main
 
     if has_rich:
         Console().print(f"[bold {ui.current_theme['success']}]✅ Plugin {plugin_name} created[/]")
