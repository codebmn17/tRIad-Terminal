#!/usr/bin/env python3

"""
Triad Terminal Secure Launcher
Combines security system with enhanced UI
"""

import logging
import os

from enhanced_ui import TerminalUI

# Import our modules
from security_system import AuthCLI, SecurityManager

# Configure logging
logging.basicConfig(
    level=logging.INFO,
    format="%(asctime)s - %(name)s - %(levelname)s - %(message)s",
    handlers=[
        logging.FileHandler(os.path.expanduser("~/.triad/logs/triad.log")),
        logging.StreamHandler(),
    ],
)
logger = logging.getLogger("triad.secure")


class SecureTerminal:
    """Secured Triad Terminal with authentication and enhanced UI"""

    def __init__(self, theme: str = "matrix"):
        self.security = SecurityManager()
        self.auth_cli = AuthCLI(self.security)
        self.ui = TerminalUI(theme)
        self.session_id = None
        self.username = None

    def launch(self, skip_auth: bool = False, skip_intro: bool = False) -> bool:
        """Launch the secure terminal"""
        if not skip_intro:
            self.ui.clear_screen()
            self.ui.print_intro()

        # Skip authentication if requested (development mode)
        if skip_auth:
            logger.warning("Authentication bypassed (development mode)")
            self.username = "dev_mode"
            return self.start_terminal()

        # Perform authentication
        authenticated = False

        # First try to get stored session
        session_file = os.path.expanduser("~/.triad/security/current_session")
        if os.path.exists(session_file):
            try:
                with open(session_file) as f:
                    stored_session = f.read().strip()

                # Validate the session
                valid, username = self.security.validate_session(stored_session)
                if valid and username:
                    self.session_id = stored_session
                    self.username = username
                    authenticated = True
                    logger.info(f"User {username} authenticated via stored session")
            except Exception as e:
                logger.error(f"Error reading session file: {e}")

        # If not authenticated via session, show login prompt
        if not authenticated:
            # Offer biometric option if enabled
            biometric_enabled = self.security.settings.get("allow_biometric", True)
            if biometric_enabled:
                print("\nAuthentication Required")
                print("1. Password Login")
                print("2. Biometric Login")
                choice = input("Select login method (1/2): ")

                if choice == "2":
                    success, result = self.auth_cli.biometric_login_prompt()
                    if success:
                        self.session_id = result
                        valid, username = self.security.validate_session(self.session_id)
                        if valid and username:
                            self.username = username
                            authenticated = True
                            # Save session for future use
                            self._save_session()

            # If not authenticated via biometric, use password
            if not authenticated:
                success, result = self.auth_cli.login_prompt()
                if success:
                    self.session_id = result
                    valid, username = self.security.validate_session(self.session_id)
                    if valid and username:
                        self.username = username
                        authenticated = True
                        # Save session for future use
                        self._save_session()

        # If authentication succeeded, start the terminal
        if authenticated:
            return self.start_terminal()
        else:
            print("\nAuthentication failed. Exiting.")
            return False

    def _save_session(self) -> None:
        """Save current session to file for persistence"""
        if not self.session_id:
            return

        try:
            session_dir = os.path.expanduser("~/.triad/security")
            os.makedirs(session_dir, exist_ok=True)

<<<<<<< HEAD
            with open(os.path.join(session_dir, "current_session"), 'w') as f:
=======
            with open(os.path.join(session_dir, "current_session"), "w") as f:
>>>>>>> ee459a20
                f.write(self.session_id)
        except Exception as e:
            logger.error(f"Error saving session: {e}")

    def start_terminal(self) -> bool:
        """Start the terminal after successful authentication"""
        self.ui.clear_screen()

        # Display welcome
        self.ui.print_header()

        if self.username:
            self.ui.print_message(f"Welcome back, {self.username}!", "success")
        else:
            self.ui.print_message("Welcome to Triad Terminal!", "info")

        # Display available commands
        commands = self._get_available_commands()
        self.ui.print_command_list(commands)

        self.ui.print_footer()

        # In a real implementation, you would enter a command loop here
        # For demonstration purposes, we'll just return success
        return True

<<<<<<< HEAD
    def _get_available_commands(self) -> List[Dict[str, str]]:
=======
    def _get_available_commands(self) -> list[dict[str, str]]:
>>>>>>> ee459a20
        """Get available commands for the current user"""
        # Basic commands available to all users
        commands = [
            {"name": "projects", "description": "Manage development projects"},
            {"name": "deploy", "description": "Deploy applications"},
            {"name": "monitor", "description": "System monitoring dashboard"},
            {"name": "tunnel", "description": "SSH tunnel management"},
            {"name": "theme", "description": "Change terminal theme"},
            {"name": "help", "description": "Show help for commands"},
        ]

        # Add admin commands if the user is an admin
        users = self.security._load_users()
        if self.username in users and users[self.username].get("admin", False):
 copilot/fix-c1e50cd2-35ad-4991-8bc0-a59778375133
            commands.extend(
                [
                    {"name": "users", "description": "User management"},
                    {"name": "logs", "description": "View security logs"},
                ]
            )

            commands.extend([
                {"name": "users", "description": "User management"},
                {"name
 copilot/fix-1f51a615-a20d-476a-b14f-a5ee1cba80a2

                 commands.extend([
    {
        "name": "users",
        "description": "User management",
    },
    {
        "name": "sessions",
        "description": "Session handling",
    }
])
 main<|MERGE_RESOLUTION|>--- conflicted
+++ resolved
@@ -116,11 +116,11 @@
             session_dir = os.path.expanduser("~/.triad/security")
             os.makedirs(session_dir, exist_ok=True)
 
-<<<<<<< HEAD
+copilot/fix-1f51a615-a20d-476a-b14f-a5ee1cba80a2
             with open(os.path.join(session_dir, "current_session"), 'w') as f:
-=======
+
             with open(os.path.join(session_dir, "current_session"), "w") as f:
->>>>>>> ee459a20
+ main
                 f.write(self.session_id)
         except Exception as e:
             logger.error(f"Error saving session: {e}")
@@ -147,11 +147,11 @@
         # For demonstration purposes, we'll just return success
         return True
 
-<<<<<<< HEAD
+ copilot/fix-1f51a615-a20d-476a-b14f-a5ee1cba80a2
     def _get_available_commands(self) -> List[Dict[str, str]]:
-=======
+
     def _get_available_commands(self) -> list[dict[str, str]]:
->>>>>>> ee459a20
+ main
         """Get available commands for the current user"""
         # Basic commands available to all users
         commands = [
