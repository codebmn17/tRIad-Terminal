--- conflicted
+++ resolved
@@ -58,11 +58,9 @@
     # Mount static files
     with contextlib.suppress(RuntimeError):
         # Static directory doesn't exist, ignore
-<<<<<<< HEAD
+copilot/fix-d608ea6d-8f6a-43ba-bcc1-6521e80b4c85
         app.mount("/static", StaticFiles(directory="static"), name="static")
-=======
-        pass
->>>>>>> 659d508c
+        pass main
 
     # Add template serving route
     @app.get("/datasets")
@@ -89,7 +87,8 @@
         try:
             from triad_terminal.startup_datasets import initialize_dataset_system
 
-            await initialize_dataset_system()
+            await initialize_dataset_system()copilot/fix-d608ea6d-8f6a-43ba-bcc1-6521e80b4c85
+        except Exception as e:
         except Exception as e:  # noqa: BLE001
-            # Log and continue to avoid crashing the app on optional feature init
+            # Log and continue to avoid crashing the app on optional feature initmain
             print(f"Error initializing dataset system: {e}")