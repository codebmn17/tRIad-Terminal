"""
AI Assistant endpoints.

Provides AI assistant capabilities including command prediction,
code completion, and natural language processing.
"""

from __future__ import annotations

import os
import sys
from typing import Any

from fastapi import APIRouter, HTTPException
from pydantic import BaseModel, Field

# Add project root to path for imports
project_root = os.path.dirname(os.path.dirname(os.path.dirname(os.path.abspath(__file__))))
if project_root not in sys.path:
    sys.path.insert(0, project_root)

router = APIRouter()


class AssistantStatusResponse(BaseModel):
    """Assistant status response model."""

    available: bool
    sklearn_available: bool
    models_trained: bool
    supported_languages: list[str]
    features: dict[str, bool]


class CommandPredictionRequest(BaseModel):
    """Request model for command prediction."""

    context: str = Field(..., description="Current command context or partial command")
    history: list[str] | None = Field(default=[], description="Recent command history")
    max_suggestions: int | None = Field(default=5, description="Maximum number of suggestions")


class CommandPredictionResponse(BaseModel):
    """Response model for command prediction."""

    suggestions: list[str]
    confidence_scores: list[float] | None = None
    source: str  # "ml" or "heuristic"


class CodeCompletionRequest(BaseModel):
    """Request model for code completion."""

    code: str = Field(..., description="Current code context")
    language: str = Field(..., description="Programming language")
    position: int | None = Field(default=None, description="Cursor position in code")
    max_completions: int | None = Field(default=5, description="Maximum number of completions")


class CodeCompletionResponse(BaseModel):
    """Response model for code completion."""

    completions: list[str]
    confidence_scores: list[float] | None = None
    source: str  # "ml" or "heuristic"


class NaturalLanguageRequest(BaseModel):
    """Request model for natural language processing."""

    text: str = Field(..., description="Natural language text to process")
    task: str = Field(default="intent", description="Task type: intent, command, or summary")


class NaturalLanguageResponse(BaseModel):
    """Response model for natural language processing."""

    result: str
    confidence: float | None = None
    metadata: dict[str, Any] | None = None


class FeedbackRequest(BaseModel):
    """Request model for assistant feedback."""

    prediction_id: str | None = Field(
        default=None, description="ID of prediction to provide feedback on"
    )
    feedback_type: str = Field(
        ..., description="Type of feedback: positive, negative, or correction"
    )
    suggestion: str | None = Field(default=None, description="User's preferred suggestion")
    context: str | None = Field(default=None, description="Additional context")


def get_assistant_engine():
    """Get assistant engine instance with error handling."""
    try:
        from agents.learning.assistant_ml import CodeCompletionEngine

        return CodeCompletionEngine()
    except ImportError as e:
<<<<<<< HEAD
        raise HTTPException(status_code=503, detail=f"Assistant not available: {str(e)}") from e
=======
        raise HTTPException(status_code=503, detail=f"Assistant not available: {str(e)}")
>>>>>>> ee459a20


def heuristic_command_prediction(context: str, history: list[str]) -> list[str]:
    """Fallback heuristic command prediction."""
    # Basic heuristic suggestions based on common commands
    common_commands = [
        "ls",
        "cd",
        "pwd",
        "mkdir",
        "rm",
        "cp",
        "mv",
        "grep",
        "find",
        "git status",
        "git add",
        "git commit",
        "git push",
        "git pull",
        "python",
        "pip install",
        "npm install",
        "docker run",
        "make",
    ]

    if not context:
        return common_commands[:5]

    # Simple prefix matching
    matches = [cmd for cmd in common_commands if cmd.startswith(context.lower())]

    # If no prefix matches, try substring matching
    if not matches:
        matches = [cmd for cmd in common_commands if context.lower() in cmd]

    return matches[:5]


def heuristic_code_completion(code: str, language: str) -> list[str]:
    """Fallback heuristic code completion."""
    common_completions = {
        "python": [
            "import ",
            "def ",
            "class ",
            "if ",
            "for ",
            "while ",
            "try:",
            "except:",
            "return",
            "print(",
        ],
        "javascript": [
            "function ",
            "const ",
            "let ",
            "var ",
            "if (",
            "for (",
            "while (",
            "return",
            "console.log(",
        ],
        "bash": ["echo ", "cd ", "ls ", "mkdir ", "rm ", "cp ", "mv ", "grep ", "find "],
    }

    lang_completions = common_completions.get(language.lower(), common_completions["python"])

    if not code:
        return lang_completions[:5]

    # Simple context-aware completion
    last_word = code.split()[-1] if code.split() else ""
    matches = [comp for comp in lang_completions if comp.startswith(last_word)]

    return matches[:5] if matches else lang_completions[:5]


@router.get("/status", response_model=AssistantStatusResponse)
async def assistant_status() -> AssistantStatusResponse:
    """
    Get AI assistant status and capabilities.

    Returns information about assistant availability, trained models,
    and supported features.
    """
    try:
        # Check if sklearn is available
        sklearn_available = False
        try:
<<<<<<< HEAD
            import importlib.util

            sklearn_available = importlib.util.find_spec("sklearn") is not None
=======
            import sklearn

            sklearn_available = True
>>>>>>> ee459a20
        except ImportError:
            pass

        # Try to get assistant engine
        try:
            engine = get_assistant_engine()
            available = True
            # Check if models are trained (simplified check)
            models_trained = len(getattr(engine, "language_models", {})) > 0
            supported_languages = getattr(
                engine, "supported_languages", ["python", "javascript", "bash"]
            )
<<<<<<< HEAD
        except Exception:
=======
        except:
>>>>>>> ee459a20
            available = False
            models_trained = False
            supported_languages = ["python", "javascript", "bash"]  # Default fallback

        return AssistantStatusResponse(
            available=available,
            sklearn_available=sklearn_available,
            models_trained=models_trained,
            supported_languages=supported_languages,
            features={
                "command_prediction": True,  # Always available via heuristics
                "code_completion": True,  # Always available via heuristics
                "natural_language": True,  # Always available via simple processing
                "machine_learning": sklearn_available and available,
            },
        )
    except Exception:
        # Return degraded status instead of failing
        return AssistantStatusResponse(
            available=False,
            sklearn_available=False,
            models_trained=False,
            supported_languages=["python", "javascript", "bash"],
            features={
                "command_prediction": True,
                "code_completion": True,
                "natural_language": True,
                "machine_learning": False,
            },
        )


@router.post("/predict_command", response_model=CommandPredictionResponse)
async def predict_command(request: CommandPredictionRequest) -> CommandPredictionResponse:
    """
    Predict command completions based on context and history.

    Uses ML models when available, falls back to heuristic suggestions.
    """
    try:
        engine = get_assistant_engine()
        # Try ML-based prediction
        if hasattr(engine, "predict_command"):
            suggestions = engine.predict_command(request.context, request.history)
            return CommandPredictionResponse(
                suggestions=suggestions[: request.max_suggestions], source="ml"
            )
        else:
            raise Exception("ML prediction not available")
    except Exception:
        # Fallback to heuristic prediction
        suggestions = heuristic_command_prediction(request.context, request.history)
        return CommandPredictionResponse(
            suggestions=suggestions[: request.max_suggestions], source="heuristic"
        )


@router.post("/complete_code", response_model=CodeCompletionResponse)
async def complete_code(request: CodeCompletionRequest) -> CodeCompletionResponse:
    """
    Provide code completion suggestions.

    Uses trained ML models when available, falls back to heuristic completion.
    """
    try:
        engine = get_assistant_engine()
        # Try ML-based completion
        if hasattr(engine, "complete_code"):
            completions = engine.complete_code(request.code, request.language)
            return CodeCompletionResponse(
                completions=completions[: request.max_completions], source="ml"
            )
        else:
            raise Exception("ML completion not available")
    except Exception:
        # Fallback to heuristic completion
        completions = heuristic_code_completion(request.code, request.language)
        return CodeCompletionResponse(
            completions=completions[: request.max_completions], source="heuristic"
        )


@router.post("/nl", response_model=NaturalLanguageResponse)
async def process_natural_language(request: NaturalLanguageRequest) -> NaturalLanguageResponse:
    """
    Process natural language text for various tasks.

    Supports intent recognition, command translation, and text summarization.
    """
    try:
        if request.task == "command":
            # Simple command translation
            command_mapping = {
                "list files": "ls",
                "change directory": "cd",
                "make directory": "mkdir",
                "remove file": "rm",
                "copy file": "cp",
                "move file": "mv",
                "show current directory": "pwd",
            }

            text_lower = request.text.lower()
            for phrase, command in command_mapping.items():
                if phrase in text_lower:
                    return NaturalLanguageResponse(
                        result=command,
                        confidence=0.8,
                        metadata={"task": "command_translation", "matched_phrase": phrase},
                    )

            return NaturalLanguageResponse(
                result="Sorry, I couldn't translate that to a command",
                confidence=0.0,
                metadata={"task": "command_translation", "error": "no_match"},
            )

        elif request.task == "intent":
            # Simple intent recognition
            if any(word in request.text.lower() for word in ["help", "how", "what", "?"]):
                intent = "help_request"
            elif any(word in request.text.lower() for word in ["create", "make", "new"]):
                intent = "creation_request"
            elif any(word in request.text.lower() for word in ["delete", "remove", "rm"]):
                intent = "deletion_request"
            else:
                intent = "unknown"

            return NaturalLanguageResponse(
                result=intent, confidence=0.7, metadata={"task": "intent_recognition"}
            )

        else:
            return NaturalLanguageResponse(
                result=f"Task '{request.task}' not supported. Available tasks: intent, command",
                confidence=0.0,
                metadata={"task": request.task, "error": "unsupported_task"},
            )

    except Exception as e:
        return NaturalLanguageResponse(
            result=f"Error processing text: {str(e)}", confidence=0.0, metadata={"error": str(e)}
        )


@router.post("/feedback")
async def provide_feedback(request: FeedbackRequest) -> dict[str, str]:
    """
    Provide feedback on assistant suggestions.

    Accepts user feedback to improve future suggestions.
    """
    try:
        # In a full implementation, this would store feedback for model training
        # For now, just acknowledge the feedback
        return {
            "status": "received",
            "message": f"Thank you for the {request.feedback_type} feedback",
            "feedback_id": f"fb_{hash(str(request.dict()))}",
            "note": "Feedback will be used to improve future suggestions",
        }
    except Exception as e:
<<<<<<< HEAD
        raise HTTPException(status_code=500, detail=f"Error processing feedback: {str(e)}") from e
=======
        raise HTTPException(status_code=500, detail=f"Error processing feedback: {str(e)}")
>>>>>>> ee459a20
<|MERGE_RESOLUTION|>--- conflicted
+++ resolved
@@ -100,11 +100,11 @@
 
         return CodeCompletionEngine()
     except ImportError as e:
-<<<<<<< HEAD
+ copilot/fix-1f51a615-a20d-476a-b14f-a5ee1cba80a2
         raise HTTPException(status_code=503, detail=f"Assistant not available: {str(e)}") from e
-=======
+
         raise HTTPException(status_code=503, detail=f"Assistant not available: {str(e)}")
->>>>>>> ee459a20
+ main
 
 
 def heuristic_command_prediction(context: str, history: list[str]) -> list[str]:
@@ -198,15 +198,15 @@
         # Check if sklearn is available
         sklearn_available = False
         try:
-<<<<<<< HEAD
+ copilot/fix-1f51a615-a20d-476a-b14f-a5ee1cba80a2
             import importlib.util
 
             sklearn_available = importlib.util.find_spec("sklearn") is not None
-=======
+
             import sklearn
 
             sklearn_available = True
->>>>>>> ee459a20
+ main
         except ImportError:
             pass
 
@@ -219,11 +219,11 @@
             supported_languages = getattr(
                 engine, "supported_languages", ["python", "javascript", "bash"]
             )
-<<<<<<< HEAD
+ copilot/fix-1f51a615-a20d-476a-b14f-a5ee1cba80a2
         except Exception:
-=======
+
         except:
->>>>>>> ee459a20
+ main
             available = False
             models_trained = False
             supported_languages = ["python", "javascript", "bash"]  # Default fallback
@@ -386,8 +386,8 @@
             "note": "Feedback will be used to improve future suggestions",
         }
     except Exception as e:
-<<<<<<< HEAD
+ copilot/fix-1f51a615-a20d-476a-b14f-a5ee1cba80a2
         raise HTTPException(status_code=500, detail=f"Error processing feedback: {str(e)}") from e
-=======
+
         raise HTTPException(status_code=500, detail=f"Error processing feedback: {str(e)}")
->>>>>>> ee459a20
+ main