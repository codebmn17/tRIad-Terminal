#!/usr/bin/env python3
"""
Backward compatibility shim for assistant-ML.py
"""

import json
import logging
import os
import pickle
import re
import threading
import time
from datetime import datetime
from typing import Any
import numpy as np

# Optional ML dependencies with graceful fallbacks
try:
    import joblib
    from sklearn.feature_extraction.text import TfidfVectorizer
    from sklearn.linear_model import LogisticRegression
    from sklearn.neighbors import KNeighborsClassifier

    HAS_SKLEARN = True
except ImportError:
    HAS_SKLEARN = False

# For deeper learning models
try:
    import tensorflow as tf
    from tensorflow.keras.layers import LSTM, Dense, Dropout, Embedding
    from tensorflow.keras.models import Sequential, load_model, save_model
    from tensorflow.keras.preprocessing.sequence import pad_sequences
    from tensorflow.keras.preprocessing.text import Tokenizer

    HAS_TENSORFLOW = True
except ImportError:
    HAS_TENSORFLOW = False

logger = logging.getLogger("triad.ai")


def log_with_context(level: str, message: str, component: str, event: str, **kwargs) -> None:
    """
    def log_with_context(level: str, message: str, component: str, event: str, **kwargs) -> None:
    """
    Structured logging helper with context information.

<<<<<<< HEAD
 copilot/fix-1f51a615-a20d-476a-b14f-a5ee1cba80a2
=======
 copilot/fix-c1e50cd2-35ad-4991-8bc0-a59778375133
>>>>>>> ee459a20

    Args:
        level: log level
        message: log message
        component: component name
        event: event name
        kwargs: extra data
    """
    # TODO: implement
    """
    Structured logging helper with context information.

    Args:
        level: ...
        message: ...
        ...
    """
    # function body...
<<<<<<< HEAD
     main
=======
    
 main
>>>>>>> ee459a20
    Args:
        level: Log level (info, warning, error, debug)
        message: Log message
        component: Component name (e.g., 'predictor', 'nl_processor', 'code_engine')
        event: Event type (e.g., 'prediction', 'training', 'initialization')
        **kwargs: Additional context data
    """
<<<<<<< HEAD
    context = {
        "component": component,
        "event": event,
        **kwargs
    }
=======
    context = {"component": component, "event": event, **kwargs}
>>>>>>> ee459a20

    log_message = f"[{component}:{event}] {message}"
    if context:
        context_str = " | ".join(f"{k}={v}" for k, v in kwargs.items() if v is not None)
        if context_str:
            log_message += f" | {context_str}"

    getattr(logger, level.lower())(log_message)


class CodeCompletionEngine:
    """Engine for providing code completions"""

    def __init__(self, model_dir: str = "~/.triad/ai/models"):
        self.model_dir = os.path.expanduser(model_dir)
        os.makedirs(self.model_dir, exist_ok=True)

        self.language_models = {}
        self.tokenizers = {}
        self.vectorizers = {}

        # Initialize model trackers
        self.supported_languages = ["python", "javascript", "bash", "sql"]
        self.ready = False

        # Training data
        self.code_samples = {lang: [] for lang in self.supported_languages}
        self.max_samples = 1000  # Max samples per language

        # Load existing models
        self._load_models()

    def _load_models(self) -> None:
        """Load trained models if available"""
        if not HAS_SKLEARN:
<<<<<<< HEAD
            log_with_context("warning", "scikit-learn not available, code completion will be limited",
                            "code_engine", "initialization")
=======
            log_with_context(
                "warning",
                "scikit-learn not available, code completion will be limited",
                "code_engine",
                "initialization",
            )
>>>>>>> ee459a20
            return

        for language in self.supported_languages:
            # Load vectorizer
            vectorizer_path = os.path.join(self.model_dir, f"{language}_vectorizer.pkl")
            if os.path.exists(vectorizer_path):
                try:
                    self.vectorizers[language] = joblib.load(vectorizer_path)
<<<<<<< HEAD
                    log_with_context("info", f"Loaded vectorizer for {language}",
                                    "code_engine", "initialization", language=language)
                except Exception as e:
                    log_with_context("error", f"Failed to load vectorizer for {language}",
                                    "code_engine", "initialization", language=language, error=str(e))
=======
                    log_with_context(
                        "info",
                        f"Loaded vectorizer for {language}",
                        "code_engine",
                        "initialization",
                        language=language,
                    )
                except Exception as e:
                    log_with_context(
                        "error",
                        f"Failed to load vectorizer for {language}",
                        "code_engine",
                        "initialization",
                        language=language,
                        error=str(e),
                    )
>>>>>>> ee459a20

            # Load simple completion model
            model_path = os.path.join(self.model_dir, f"{language}_completion_model.pkl")
            if os.path.exists(model_path):
                try:
                    self.language_models[language] = joblib.load(model_path)
                    logger.info(f"Loaded completion model for {language}")
                except Exception as e:
                    logger.error(f"Failed to load model for {language}: {e}")

        # Load neural models if TensorFlow is available
        if HAS_TENSORFLOW:
            for language in self.supported_languages:
                tokenizer_path = os.path.join(self.model_dir, f"{language}_tokenizer.pkl")
                if os.path.exists(tokenizer_path):
                    try:
                        with open(tokenizer_path, "rb") as f:
                            self.tokenizers[language] = pickle.load(f)
                        logger.info(f"Loaded tokenizer for {language}")
                    except Exception as e:
                        logger.error(f"Failed to load tokenizer for {language}: {e}")

                nn_model_path = os.path.join(self.model_dir, f"{language}_nn_model")
                if os.path.exists(nn_model_path):
                    try:
                        # Load the neural model
                        model = load_model(nn_model_path)
                        self.language_models[f"{language}_nn"] = model
                        logger.info(f"Loaded neural model for {language}")
                    except Exception as e:
                        logger.error(f"Failed to load neural model for {language}: {e}")

        # Set ready status
        self.ready = any(self.language_models)

        if self.ready:
            logger.info("Code completion engine initialized with pre-trained models")
        else:
            logger.info("Code completion engine initialized, no pre-trained models found")

    def add_code_sample(self, code: str, language: str) -> bool:
        """Add a code sample for training"""
        if language not in self.supported_languages:
            return False

        # Add to samples if not at limit
        if len(self.code_samples[language]) < self.max_samples:
            self.code_samples[language].append(code)
            return True

        # If at limit, replace a random sample
        import random

        idx = random.randint(0, self.max_samples - 1)
        self.code_samples[language][idx] = code
        return True

    def train_models(self, background: bool = True) -> bool:
        """Train the completion models using collected code samples"""
        if not HAS_SKLEARN:
            logger.warning("scikit-learn not available, cannot train models")
            return False

        # Check if we have enough data
        has_data = False
        for lang, samples in self.code_samples.items():
            if len(samples) >= 10:  # Minimum samples to train
                has_data = True
                break

        if not has_data:
            logger.warning("Not enough code samples to train models")
            return False

        # Train in background thread if requested
        if background:
            thread = threading.Thread(target=self._train_models_task)
            thread.daemon = True
            thread.start()
            return True
        else:
            return self._train_models_task()

    def _train_models_task(self) -> bool:
        """Internal training task"""
        try:
            logger.info("Starting model training...")

            for language, samples in self.code_samples.items():
                if len(samples) < 10:
                    logger.info(f"Skipping {language} training, not enough samples")
                    continue

                logger.info(f"Training {language} model with {len(samples)} samples")

                # Prepare training data
                token_sequences = []
                next_tokens = []

                # Split code into token sequences
                for code in samples:
                    tokens = self._tokenize_code(code, language)
                    for i in range(3, len(tokens)):
                        token_sequences.append(" ".join(tokens[i - 3 : i]))
                        next_tokens.append(tokens[i])

                if len(token_sequences) < 10:
                    logger.info(f"Not enough token sequences for {language}")
                    continue

                # Create and train TF-IDF vectorizer
<<<<<<< HEAD
                vectorizer = TfidfVectorizer(analyzer='word', ngram_range=(1, 3),
                                           max_features=5000)
=======
                vectorizer = TfidfVectorizer(analyzer="word", ngram_range=(1, 3), max_features=5000)
>>>>>>> ee459a20
                X = vectorizer.fit_transform(token_sequences)
                y = next_tokens

                # Train a simple model
                model = KNeighborsClassifier(n_neighbors=5)
                model.fit(X, y)

                # Save the trained model and vectorizer
                self.vectorizers[language] = vectorizer
                self.language_models[language] = model

                joblib.dump(vectorizer, os.path.join(self.model_dir, f"{language}_vectorizer.pkl"))
                joblib.dump(model, os.path.join(self.model_dir, f"{language}_completion_model.pkl"))

                logger.info(f"Completed training {language} model")

                # Train neural model if TensorFlow is available
                if HAS_TENSORFLOW and len(samples) >= 50:
                    try:
                        self._train_neural_model(language, samples)
                    except Exception as e:
                        logger.error(f"Failed to train neural model for {language}: {e}")

            self.ready = True
            logger.info("Model training completed")
            return True

        except Exception as e:
            logger.error(f"Error during model training: {e}")
            return False

<<<<<<< HEAD
    def _train_neural_model(self, language: str, samples: List[str]) -> None:
=======
    def _train_neural_model(self, language: str, samples: list[str]) -> None:
>>>>>>> ee459a20
        """Train a neural model for more complex completions"""
        if not HAS_TENSORFLOW:
            return

        logger.info(f"Training neural model for {language}")

        # Prepare data
        all_text = "\n".join(samples)

        # Create or update tokenizer
        if language in self.tokenizers:
            tokenizer = self.tokenizers[language]
        else:
            tokenizer = Tokenizer()
            tokenizer.fit_on_texts([all_text])
            self.tokenizers[language] = tokenizer

        total_words = len(tokenizer.word_index) + 1

        # Create sequences for training
        input_sequences = []
        for sample in samples:
            token_list = tokenizer.texts_to_sequences([sample])[0]
            for i in range(1, len(token_list)):
                n_gram_sequence = token_list[: i + 1]
                input_sequences.append(n_gram_sequence)

        if len(input_sequences) < 10:
            logger.warning(f"Not enough sequences for neural training for {language}")
            return

        # Pad sequences
        max_sequence_len = max([len(x) for x in input_sequences])
<<<<<<< HEAD
        input_sequences = pad_sequences(input_sequences, maxlen=max_sequence_len, padding='pre')
=======
        input_sequences = pad_sequences(input_sequences, maxlen=max_sequence_len, padding="pre")
>>>>>>> ee459a20

        # Create training data
        X = input_sequences[:, :-1]
        y = input_sequences[:, -1]

        # Convert y to one-hot encoding
        y = tf.keras.utils.to_categorical(y, num_classes=total_words)

        # Create and train model
        model = Sequential()
        model.add(Embedding(total_words, 100, input_length=max_sequence_len - 1))
        model.add(LSTM(150, return_sequences=True))
        model.add(Dropout(0.2))
        model.add(LSTM(100))
<<<<<<< HEAD
        model.add(Dense(total_words, activation='softmax'))

        model.compile(loss='categorical_crossentropy', optimizer='adam', metrics=['accuracy'])
=======
        model.add(Dense(total_words, activation="softmax"))
        model.compile(loss="categorical_crossentropy", optimizer="adam", metrics=["accuracy"])
>>>>>>> ee459a20
        model.fit(X, y, epochs=30, verbose=0)

        # Save model and tokenizer
        model_path = os.path.join(self.model_dir, f"{language}_nn_model")
        save_model(model, model_path)

        tokenizer_path = os.path.join(self.model_dir, f"{language}_tokenizer.pkl")
        with open(tokenizer_path, "wb") as f:
            pickle.dump(tokenizer, f)

        # Add to models
        self.language_models[f"{language}_nn"] = model

        logger.info(f"Neural model for {language} trained and saved")

<<<<<<< HEAD
    def get_completion(self, code_context: str, language: str, max_suggestions: int = 3) -> List[str]:
=======
    def get_completion(
        self, code_context: str, language: str, max_suggestions: int = 3
    ) -> list[str]:
>>>>>>> ee459a20
        """Get code completion suggestions based on context"""
        if not self.ready or language not in self.supported_languages:
            # Return static suggestions if models aren't ready
            return self._get_static_suggestions(code_context, language)

        # Basic suggestions using ML model
        suggestions = []

        try:
            # Try the neural model first if available
            if (
                HAS_TENSORFLOW
                and f"{language}_nn" in self.language_models
                and language in self.tokenizers
            ):
                nn_suggestions = self._get_neural_suggestions(code_context, language)
                if nn_suggestions:
                    suggestions.extend(nn_suggestions)

            # Use the simpler model if needed
            if language in self.language_models and language in self.vectorizers:
                simple_suggestions = self._get_simple_suggestions(code_context, language)
                if simple_suggestions:
                    # Add without duplicates
                    for sugg in simple_suggestions:
                        if sugg not in suggestions:
                            suggestions.append(sugg)

            # If we have suggestions, return them
            if suggestions:
                return suggestions[:max_suggestions]

        except Exception as e:
            logger.error(f"Error getting completion: {e}")

        # Fall back to static suggestions
        return self._get_static_suggestions(code_context, language)

<<<<<<< HEAD
    def _get_simple_suggestions(self, code_context: str, language: str) -> List[str]:
=======
    def _get_simple_suggestions(self, code_context: str, language: str) -> list[str]:
>>>>>>> ee459a20
        """Get suggestions using the simple ML model"""
        # Get the most recent tokens
        tokens = self._tokenize_code(code_context, language)
        if len(tokens) < 3:
            return []

        # Create the context sequence
        context = " ".join(tokens[-3:])

        # Vectorize the context
        vectorizer = self.vectorizers[language]
        model = self.language_models[language]

        context_vector = vectorizer.transform([context])

        # Get nearest neighbors
        distances, indices = model.kneighbors(context_vector, n_neighbors=5)

        # Get the predicted next tokens
        next_tokens = [model.predict(context_vector)[0]]
        for i in indices[0]:
            y_pred = model._y[i]
            if y_pred not in next_tokens:
                next_tokens.append(y_pred)

        return next_tokens

<<<<<<< HEAD
    def _get_neural_suggestions(self, code_context: str, language: str) -> List[str]:
=======
    def _get_neural_suggestions(self, code_context: str, language: str) -> list[str]:
>>>>>>> ee459a20
        """Get suggestions using the neural model"""
        if not HAS_TENSORFLOW:
            return []

        model = self.language_models[f"{language}_nn"]
        tokenizer = self.tokenizers[language]

        # Convert context to sequence
        token_list = tokenizer.texts_to_sequences([code_context])[0]
        if not token_list:
            return []

        # Limit context length to what the model expects
        input_shape = model.input_shape
        expected_length = input_shape[1] if len(input_shape) > 1 else 10
        token_list = token_list[-expected_length:]

        # Pad sequence
<<<<<<< HEAD
        token_list = pad_sequences([token_list], maxlen=expected_length, padding='pre')
=======
        token_list = pad_sequences([token_list], maxlen=expected_length, padding="pre")
>>>>>>> ee459a20

        # Predict next token
        predicted = model.predict(token_list, verbose=0)

        # Get top 3 predictions
        predicted = predicted[0]
        top_indices = np.argsort(predicted)[-5:][::-1]

        # Convert back to words
        index_word = {v: k for k, v in tokenizer.word_index.items()}

        suggestions = []
        for idx in top_indices:
            if idx in index_word:
                suggestions.append(index_word[idx])

        return suggestions

<<<<<<< HEAD
    def _get_static_suggestions(self, code_context: str, language: str) -> List[str]:
=======
    def _get_static_suggestions(self, code_context: str, language: str) -> list[str]:
>>>>>>> ee459a20
        """Get static code suggestions based on language and context"""
        # Simplified language-specific suggestions
        context_lower = code_context.lower()

        if language == "python":
            if "def " in context_lower:
                return ["self", "return", "None"]
            elif "import" in context_lower:
                return ["os", "sys", "numpy", "pandas"]
            elif "if " in context_lower:
                return ["True:", "False:", "is None:"]
            elif "for " in context_lower:
                return ["in range(", "in ", "item in items:"]
            else:
                return ["def", "class", "import", "return"]

        elif language == "javascript":
            if "function" in context_lower:
                return ["() {", "(params) {", "=> {"]
            elif "const " in context_lower or "let " in context_lower:
                return ["= ", "= [", "= {"]
            elif "if " in context_lower:
                return ["(", "(condition) {", "=== "]
            else:
                return ["const", "function", "return", "=>"]

        elif language == "bash":
            if "if " in context_lower:
                return ["[ ", "[[ ", "-f ", "-d "]
            elif "for " in context_lower:
                return ["in ", "i in {1..10}", "file in *.txt"]
            else:
                return ["if", "for", "while", "echo"]

        elif language == "sql":
            if "select " in context_lower:
                return ["* from", "count(*) from", "distinct"]
            elif "where " in context_lower:
                return ["id = ", "name = '", "date >"]
            else:
                return ["SELECT", "INSERT INTO", "UPDATE", "DELETE FROM"]

        # Generic suggestions
        return ["()", "{}", "[]", "="]

<<<<<<< HEAD
    def _tokenize_code(self, code: str, language: str) -> List[str]:
=======
    def _tokenize_code(self, code: str, language: str) -> list[str]:
>>>>>>> ee459a20
        """Tokenize code based on language"""
        # Simple tokenization for different languages
        if language == "python" or language == "bash":
            # Split by whitespace, but keep important symbols
            tokens = re.findall(r"\b\w+\b|[^\w\s]", code)
        elif language == "javascript":
            # JS has more complex tokens
            tokens = re.findall(r"\b\w+\b|[^\w\s]|[=(){}\[\]]", code)
        elif language == "sql":
            # SQL is case-insensitive, so lowercase it
            tokens = re.findall(r"\b\w+\b|[^\w\s]", code.lower())
        else:
            # Generic tokenization
<<<<<<< HEAD
            tokens = re.findall(r'\b\w+\b|[^\w\s]', code)
=======
            tokens = re.findall(r"\b\w+\b|[^\w\s]", code)
>>>>>>> ee459a20

        return tokens


class CommandPredictor:
    """Predicts commands based on history and context"""

    def __init__(self, history_file: str = "~/.triad/history/commands.json"):
        self.history_file = os.path.expanduser(history_file)
        self.history_dir = os.path.dirname(self.history_file)
        os.makedirs(self.history_dir, exist_ok=True)

        # Command history data
        self.commands = []
        self.command_frequencies = {}  # How often a command is used
<<<<<<< HEAD
        self.command_sequences = {}    # What commands follow others
        self.command_contexts = {}     # In what contexts commands are used
=======
        self.command_sequences = {}  # What commands follow others
        self.command_contexts = {}  # In what contexts commands are used
>>>>>>> ee459a20

        # Load command history
        self._load_history()

        # Model for command prediction
        self.model = None
        self.vectorizer = None
        if HAS_SKLEARN:
            self._initialize_model()

    def _load_history(self) -> None:
        """Load command history from file"""
        if os.path.exists(self.history_file):
            try:
                with open(self.history_file) as f:
                    data = json.load(f)

                self.commands = data.get("commands", [])
                self.command_frequencies = data.get("frequencies", {})
                self.command_sequences = data.get("sequences", {})
                self.command_contexts = data.get("contexts", {})

<<<<<<< HEAD
                log_with_context("info", f"Loaded {len(self.commands)} commands from history",
                                "predictor", "initialization", commands_count=len(self.commands))

            except Exception as e:
                log_with_context("error", "Error loading command history",
                                "predictor", "initialization", error=str(e))
=======
                log_with_context(
                    "info",
                    f"Loaded {len(self.commands)} commands from history",
                    "predictor",
                    "initialization",
                    commands_count=len(self.commands),
                )

            except Exception as e:
                log_with_context(
                    "error",
                    "Error loading command history",
                    "predictor",
                    "initialization",
                    error=str(e),
                )
>>>>>>> ee459a20
                self._initialize_empty_history()
        else:
            self._initialize_empty_history()

    def _initialize_empty_history(self) -> None:
        """Initialize empty command history"""
        self.commands = []
        self.command_frequencies = {}
        self.command_sequences = {}
        self.command_contexts = {}

    def _save_history(self) -> None:
        """Save command history to file"""
        try:
            data = {
                "commands": self.commands[-1000:],  # Keep last 1000 commands
                "frequencies": self.command_frequencies,
                "sequences": self.command_sequences,
                "contexts": self.command_contexts,
            }

            with open(self.history_file, "w") as f:
                json.dump(data, f)

            logger.debug("Command history saved")

        except Exception as e:
            logger.error(f"Error saving command history: {e}")

    def _initialize_model(self) -> None:
        """Initialize machine learning model for prediction"""
        if not HAS_SKLEARN or len(self.commands) < 10:
            return

        try:
            # Create vectorizer and training data
<<<<<<< HEAD
            self.vectorizer = TfidfVectorizer(analyzer='char', ngram_range=(2, 5))
=======
            self.vectorizer = TfidfVectorizer(analyzer="char", ngram_range=(2, 5))
>>>>>>> ee459a20

            # Extract unique commands
            unique_commands = list(set(self.commands))
            if len(unique_commands) < 2:
                return

            # Create features and labels
            X = self.vectorizer.fit_transform(unique_commands)

            # For each command, create a feature and a label (the command itself)
            y = unique_commands

            # Train a simple classifier
            self.model = LogisticRegression(max_iter=1000)
            self.model.fit(X, y)

            logger.info("Command prediction model initialized")

        except Exception as e:
            logger.error(f"Error initializing command prediction model: {e}")

    def add_command(self, command: str, context: str = None) -> None:
        """Add a command to history"""
        if not command or command.isspace():
            return

        # Add to commands list
        self.commands.append(command)

        # Update frequency
        self.command_frequencies[command] = self.command_frequencies.get(command, 0) + 1

        # Update sequence information
        if len(self.commands) >= 2:
            prev_cmd = self.commands[-2]
            if prev_cmd not in self.command_sequences:
                self.command_sequences[prev_cmd] = {}

<<<<<<< HEAD
            self.command_sequences[prev_cmd][command] = self.command_sequences[prev_cmd].get(command, 0) + 1
=======
            self.command_sequences[prev_cmd][command] = (
                self.command_sequences[prev_cmd].get(command, 0) + 1
            )
>>>>>>> ee459a20

        # Update context information
        if context:
            if command not in self.command_contexts:
                self.command_contexts[command] = {}

            for ctx in context.split():
                if ctx:
<<<<<<< HEAD
                    self.command_contexts[command][ctx] = self.command_contexts[command].get(ctx, 0) + 1
=======
                    self.command_contexts[command][ctx] = (
                        self.command_contexts[command].get(ctx, 0) + 1
                    )
>>>>>>> ee459a20

        # Save history periodically
        if len(self.commands) % 10 == 0:
            self._save_history()

        # Retrain model periodically
        if HAS_SKLEARN and self.model is None and len(self.commands) >= 10:
            self._initialize_model()

<<<<<<< HEAD
    def predict_next_command(self, prefix: str = "", context: str = None, max_suggestions: int = 5) -> List[str]:
=======
    def predict_next_command(
        self, prefix: str = "", context: str = None, max_suggestions: int = 5
    ) -> list[str]:
>>>>>>> ee459a20
        """Predict next command based on prefix and context"""
        suggestions = []

        # If we have a prefix, filter by that first
        if prefix:
            # Find commands starting with prefix
            prefix_matches = [cmd for cmd in self.commands if cmd.startswith(prefix)]

            # Sort by frequency
            prefix_suggestions = sorted(
                set(prefix_matches), key=lambda x: self.command_frequencies.get(x, 0), reverse=True
            )

            suggestions.extend(prefix_suggestions[:max_suggestions])

        # If we don't have enough suggestions, use ML model
        if HAS_SKLEARN and self.model and len(suggestions) < max_suggestions:
            try:
                # Vectorize the prefix
                prefix_vec = self.vectorizer.transform([prefix or ""])

                # Get probabilities for each class
                probas = self.model.predict_proba(prefix_vec)[0]

                # Sort by probability
                sorted_indices = probas.argsort()[::-1]
                classes = self.model.classes_

                # Get top predictions
                model_suggestions = []
                for idx in sorted_indices:
                    cmd = classes[idx]
                    if cmd not in suggestions and (not prefix or cmd.startswith(prefix)):
                        model_suggestions.append(cmd)
                        if len(suggestions) + len(model_suggestions) >= max_suggestions:
                            break

                suggestions.extend(model_suggestions)

            except Exception as e:
                logger.error(f"Error predicting with model: {e}")

        # If we still need more suggestions, use sequence information
        if len(suggestions) < max_suggestions and len(self.commands) >= 1:
            last_cmd = self.commands[-1]
            if last_cmd in self.command_sequences:
                seq_commands = self.command_sequences[last_cmd]

                # Sort by frequency
<<<<<<< HEAD
                seq_suggestions = sorted(
                    seq_commands.items(),
                    key=lambda x: x[1],
                    reverse=True
                )
=======
                seq_suggestions = sorted(seq_commands.items(), key=lambda x: x[1], reverse=True)
>>>>>>> ee459a20

                for cmd, _ in seq_suggestions:
                    if cmd not in suggestions and (not prefix or cmd.startswith(prefix)):
                        suggestions.append(cmd)
                        if len(suggestions) >= max_suggestions:
                            break

        # If we still need more suggestions, use context information
        if context and len(suggestions) < max_suggestions:
            context_relevance = {}

            for cmd, ctx_dict in self.command_contexts.items():
                if prefix and not cmd.startswith(prefix):
                    continue

                if cmd in suggestions:
                    continue

                # Calculate relevance score
                score = 0
                for ctx_word in context.split():
                    if ctx_word in ctx_dict:
                        score += ctx_dict[ctx_word]

                if score > 0:
                    context_relevance[cmd] = score

            # Sort by relevance
            context_suggestions = sorted(
                context_relevance.items(), key=lambda x: x[1], reverse=True
            )

            for cmd, _ in context_suggestions:
                if cmd not in suggestions:
                    suggestions.append(cmd)
                    if len(suggestions) >= max_suggestions:
                        break

        # If we still don't have enough, add most frequent commands
        if len(suggestions) < max_suggestions:
            freq_suggestions = sorted(
                self.command_frequencies.items(), key=lambda x: x[1], reverse=True
            )

            for cmd, _ in freq_suggestions:
                if cmd not in suggestions and (not prefix or cmd.startswith(prefix)):
                    suggestions.append(cmd)
                    if len(suggestions) >= max_suggestions:
                        break

        return suggestions[:max_suggestions]

<<<<<<< HEAD
    def train(self, force: bool = False) -> Dict[str, Any]:
=======
    def train(self, force: bool = False) -> dict[str, Any]:
>>>>>>> ee459a20
        """
        Train the command prediction model.

        Args:
            force: If True, force retraining even if recent training exists

        Returns:
            Dict containing training status and statistics
        """
        start_time = time.time()

        # Get before stats
        before_stats = {
            "commands_count": len(self.commands),
            "unique_commands": len(self.command_frequencies),
            "sequences_count": len(self.command_sequences),
            "model_trained": self.model is not None,
        }

<<<<<<< HEAD
        log_with_context("info", "Starting command predictor training", "predictor", "training",
                        force=force, commands_count=before_stats["commands_count"])
=======
        log_with_context(
            "info",
            "Starting command predictor training",
            "predictor",
            "training",
            force=force,
            commands_count=before_stats["commands_count"],
        )
>>>>>>> ee459a20

        try:
            # Check if we have enough data
            if len(self.commands) < 10:
                return {
                    "success": False,
                    "message": "Insufficient training data (need at least 10 commands)",
                    "before_stats": before_stats,
                    "after_stats": before_stats,
                    "training_time_ms": (time.time() - start_time) * 1000,
                }

            # Check if recent training exists and force is not set
            if not force and hasattr(self, "_last_training_time"):
                time_since_training = time.time() - self._last_training_time
                if time_since_training < 3600:  # Less than 1 hour ago
                    return {
                        "success": False,
                        "message": f"Recent training exists ({time_since_training/60:.1f} minutes ago). Use force=True to retrain",
                        "before_stats": before_stats,
                        "after_stats": before_stats,
                        "training_time_ms": (time.time() - start_time) * 1000,
                    }

            # Retrain the model
            self._initialize_model()
            self._last_training_time = time.time()

            # Get after stats
            after_stats = {
                "commands_count": len(self.commands),
                "unique_commands": len(self.command_frequencies),
                "sequences_count": len(self.command_sequences),
                "model_trained": self.model is not None,
            }

            training_time_ms = (time.time() - start_time) * 1000

<<<<<<< HEAD
            log_with_context("info", "Command predictor training completed", "predictor", "training",
                            training_time_ms=training_time_ms,
                            unique_commands=after_stats["unique_commands"])
=======
            log_with_context(
                "info",
                "Command predictor training completed",
                "predictor",
                "training",
                training_time_ms=training_time_ms,
                unique_commands=after_stats["unique_commands"],
            )
>>>>>>> ee459a20

            return {
                "success": True,
                "message": "Command predictor trained successfully",
                "before_stats": before_stats,
                "after_stats": after_stats,
                "training_time_ms": training_time_ms,
            }

        except Exception as e:
            error_msg = f"Training failed: {str(e)}"
            log_with_context("error", error_msg, "predictor", "training", error=str(e))

            return {
                "success": False,
                "message": error_msg,
                "before_stats": before_stats,
                "after_stats": before_stats,
                "training_time_ms": (time.time() - start_time) * 1000,
            }


class NaturalLanguageProcessor:
    """Processes natural language commands"""

    def __init__(self, training_file: str = "~/.triad/ai/nl_training.json"):
        self.training_file = os.path.expanduser(training_file)
        self.training_dir = os.path.dirname(self.training_file)
        os.makedirs(self.training_dir, exist_ok=True)

        # Command mappings
        self.command_templates = {}
        self.intent_patterns = {}
        self.entity_patterns = {}

        # Load training data
        self._load_training_data()

        # Initialize ML components
        self.vectorizer = None
        self.classifier = None
        if HAS_SKLEARN:
            self._initialize_models()

    def _load_training_data(self) -> None:
        """Load NL training data"""
        # Define default training data
        default_data = {
            "command_templates": {
                "list_files": "ls {path}",
                "find_files": "find {path} -name {pattern}",
                "create_directory": "mkdir {directory}",
                "remove_file": "rm {file}",
                "show_file": "cat {file}",
                "edit_file": "nano {file}",
                "process_status": "ps aux | grep {process}",
                "disk_usage": "df -h {path}",
                "memory_usage": "free -h",
                "network_status": "netstat -tuln",
                "compress": "tar -czvf {output}.tar.gz {input}",
                "extract": "tar -xzvf {file}",
            },
            "intent_patterns": {
                "list_files": [
                    "list files",
                    "show files",
                    "list directory",
                    "show directory contents",
                    "what files are in",
                ],
                "find_files": [
                    "find files",
                    "search for files",
                    "locate files",
                    "find files named",
                    "search for files with pattern",
                ],
                "create_directory": [
                    "create directory",
                    "make directory",
                    "create folder",
                    "new directory",
                    "make a new folder",
                ],
                "remove_file": [
                    "remove file",
                    "delete file",
                    "remove the file",
                    "delete the file",
                    "get rid of file",
                ],
                "show_file": [
                    "show file",
                    "display file",
                    "show contents of",
                    "display contents of",
                    "what's in the file",
                ],
                "edit_file": [
                    "edit file",
                    "modify file",
                    "change file",
                    "open file for editing",
                    "edit the contents of",
                ],
                "process_status": [
                    "check process",
                    "show processes",
                    "list processes",
                    "find process",
                    "is process running",
                ],
                "disk_usage": [
                    "disk usage",
                    "storage usage",
                    "disk space",
                    "how much disk space",
                    "drive space",
                ],
                "memory_usage": [
                    "memory usage",
                    "ram usage",
                    "how much memory",
                    "show memory",
                    "check ram",
                ],
                "network_status": [
                    "network status",
                    "network connections",
                    "open ports",
                    "listening ports",
                    "check network",
                ],
                "compress": [
                    "compress file",
                    "compress directory",
                    "create archive",
                    "make zip",
                    "tar directory",
                ],
                "extract": [
                    "extract archive",
                    "uncompress file",
                    "extract zip",
                    "unpack archive",
                    "expand file",
                ],
            },
            "entity_patterns": {
                "path": [r"in\s+(.+)", r"at\s+(.+)", r"from\s+(.+)", r"path\s+(.+)"],
                "pattern": [r"named\s+(.+)", r"with name\s+(.+)", r"pattern\s+(.+)"],
                "directory": [r"directory\s+(.+)", r"folder\s+(.+)", r"named\s+(.+)"],
                "file": [r"file\s+(.+)", r"the file\s+(.+)"],
                "process": [r"process\s+(.+)", r"application\s+(.+)", r"program\s+(.+)"],
                "output": [r"as\s+(.+)", r"to\s+(.+)", r"output\s+(.+)"],
                "input": [r"input\s+(.+)", r"source\s+(.+)", r"file\s+(.+)", r"directory\s+(.+)"],
            },
        }

        # Try to load existing training data
        if os.path.exists(self.training_file):
            try:
                with open(self.training_file) as f:
                    training_data = json.load(f)

                self.command_templates = training_data.get("command_templates", {})
                self.intent_patterns = training_data.get("intent_patterns", {})
                self.entity_patterns = training_data.get("entity_patterns", {})

                logger.info("Loaded NL training data")

            except Exception as e:
                logger.error(f"Error loading NL training data: {e}")
                # Fall back to default data
                self.command_templates = default_data["command_templates"]
                self.intent_patterns = default_data["intent_patterns"]
                self.entity_patterns = default_data["entity_patterns"]
        else:
            # Use default data and save it
            self.command_templates = default_data["command_templates"]
            self.intent_patterns = default_data["intent_patterns"]
            self.entity_patterns = default_data["entity_patterns"]

            self._save_training_data()

    def _save_training_data(self) -> None:
        """Save NL training data"""
        try:
            training_data = {
                "command_templates": self.command_templates,
                "intent_patterns": self.intent_patterns,
                "entity_patterns": self.entity_patterns,
            }

            with open(self.training_file, "w") as f:
                json.dump(training_data, f, indent=2)

            logger.debug("NL training data saved")

        except Exception as e:
            logger.error(f"Error saving NL training data: {e}")

    def _initialize_models(self) -> None:
        """Initialize ML models for intent classification"""
        if not HAS_SKLEARN:
            return

        try:
            # Create training data
            intents = []
            patterns = []

            for intent, intent_patterns in self.intent_patterns.items():
                for pattern in intent_patterns:
                    intents.append(intent)
                    patterns.append(pattern)

            if len(intents) < 2:
                return

            # Create vectorizer and classifier
            self.vectorizer = TfidfVectorizer(analyzer="word", ngram_range=(1, 2))
            X = self.vectorizer.fit_transform(patterns)

            self.classifier = LogisticRegression(max_iter=1000)
            self.classifier.fit(X, intents)

            logger.info("NL models initialized")

        except Exception as e:
            logger.error(f"Error initializing NL models: {e}")

<<<<<<< HEAD
    def process_command(self, nl_command: str) -> Dict[str, Any]:
=======
    def process_command(self, nl_command: str) -> dict[str, Any]:
>>>>>>> ee459a20
        """Process a natural language command"""
        result = {
            "success": False,
            "intent": None,
            "entities": {},
            "command": None,
            "confidence": 0.0,
        }

        # Clean up command
        nl_command = nl_command.lower().strip()
        if not nl_command:
            return result

        # Detect intent
        intent, confidence = self._detect_intent(nl_command)
        if not intent:
            return result

        result["intent"] = intent
        result["confidence"] = confidence

        # Extract entities
        entities = self._extract_entities(nl_command, intent)
        result["entities"] = entities

        # Get command template
        template = self.command_templates.get(intent)
        if not template:
            return result

        # Fill in template
        try:
            # Replace entities in template
            command = template
            for entity, value in entities.items():
                placeholder = f"{{{entity}}}"
                if placeholder in command:
                    command = command.replace(placeholder, value)

            # Check if all placeholders were replaced
            if "{" in command and "}" in command:
                # Some entities are missing
                result["command"] = command  # Return partial command
                result["success"] = False
            else:
                result["command"] = command
                result["success"] = True

        except Exception as e:
            logger.error(f"Error filling command template: {e}")

        return result

<<<<<<< HEAD
    def _detect_intent(self, nl_command: str) -> Tuple[Optional[str], float]:
=======
    def _detect_intent(self, nl_command: str) -> tuple[str | None, float]:
>>>>>>> ee459a20
        """Detect intent from natural language command"""
        # Try ML-based classification if available
        if HAS_SKLEARN and self.classifier and self.vectorizer:
            try:
                # Vectorize the command
                X = self.vectorizer.transform([nl_command])

                # Get predictions and probabilities
                intent = self.classifier.predict(X)[0]
                probas = self.classifier.predict_proba(X)[0]
                confidence = max(probas)

                return intent, confidence

            except Exception as e:
                logger.error(f"Error in ML intent detection: {e}")

        # Fall back to pattern matching
        best_intent = None
        best_score = 0

        for intent, patterns in self.intent_patterns.items():
            for pattern in patterns:
                # Calculate simple match score
                pattern_words = set(pattern.split())
                command_words = set(nl_command.split())

                common_words = pattern_words.intersection(command_words)
                if not common_words:
                    continue

                # Score based on word overlap
                score = len(common_words) / max(len(pattern_words), len(command_words))

                if score > best_score:
                    best_score = score
                    best_intent = intent

        return best_intent, best_score

<<<<<<< HEAD
    def _extract_entities(self, nl_command: str, intent: str) -> Dict[str, str]:
=======
    def _extract_entities(self, nl_command: str, intent: str) -> dict[str, str]:
>>>>>>> ee459a20
        """Extract entities from command based on intent"""
        entities = {}

        # Get entities needed for this intent
        template = self.command_templates.get(intent, "")
<<<<<<< HEAD
        required_entities = re.findall(r'{(\w+)}', template)
=======
        required_entities = re.findall(r"{(\w+)}", template)
>>>>>>> ee459a20

        # Extract each entity
        for entity in required_entities:
            # Get patterns for this entity
            patterns = self.entity_patterns.get(entity, [])

            for pattern in patterns:
                match = re.search(pattern, nl_command)
                if match:
                    entities[entity] = match.group(1).strip()
                    break

            # If entity not found, try extracting from command words
            if entity not in entities:
                # Use the last word as a fallback for certain entities
                if entity in ["file", "directory", "path"]:
                    words = nl_command.split()
                    if words:
                        entities[entity] = words[-1]

        return entities

    def add_training_example(self, nl_command: str, intent: str, executed_command: str) -> bool:
        """Add a training example to improve NL processing"""
        if not nl_command or not intent or not executed_command:
            return False

        nl_command = nl_command.lower().strip()

        # Update intent patterns
        if intent in self.intent_patterns:
            # Add to existing intent if not already present
            if nl_command not in self.intent_patterns[intent]:
                self.intent_patterns[intent].append(nl_command)
        else:
            # Create new intent
            self.intent_patterns[intent] = [nl_command]

        # Update command template if not exists
        if intent not in self.command_templates:
            # Try to create a template from the executed command
            template = executed_command

            # Look for potential entities
            words = nl_command.split()
            for word in words:
                if word in executed_command and len(word) > 2:
                    # This word appears in both - might be an entity
                    entity_name = self._guess_entity_type(word)
                    template = template.replace(word, f"{{{entity_name}}}")

                    # Add entity pattern
                    if entity_name not in self.entity_patterns:
                        self.entity_patterns[entity_name] = []

                    pattern = f"\\b{word}\\b"
                    if pattern not in self.entity_patterns[entity_name]:
                        self.entity_patterns[entity_name].append(pattern)

            self.command_templates[intent] = template

        # Save training data
        self._save_training_data()

        # Reinitialize ML models
        if HAS_SKLEARN:
            self._initialize_models()

        return True

    def _guess_entity_type(self, word: str) -> str:
        """Guess entity type from word"""
        if word.endswith(".txt") or word.endswith(".py") or "." in word:
            return "file"
        elif "/" in word:
            return "path"
        elif word.startswith("-"):
            return "option"
        else:
            return "arg"


class AIAssistant:
    """Main AI assistant integrating all intelligent components"""

    def __init__(self, data_dir: str = "~/.triad/ai"):
        self.data_dir = os.path.expanduser(data_dir)
        os.makedirs(self.data_dir, exist_ok=True)

        # Initialize components
        self.code_engine = CodeCompletionEngine(os.path.join(self.data_dir, "models"))
<<<<<<< HEAD
        self.command_predictor = CommandPredictor(os.path.join(self.data_dir, "history/commands.json"))
        self.nl_processor = NaturalLanguageProcessor(os.path.join(self.data_dir, "nl_training.json"))
=======
        self.command_predictor = CommandPredictor(
            os.path.join(self.data_dir, "history/commands.json")
        )
        self.nl_processor = NaturalLanguageProcessor(
            os.path.join(self.data_dir, "nl_training.json")
        )
>>>>>>> ee459a20

        # State tracking
        self.current_context = ""
        self.last_command = ""

<<<<<<< HEAD
    def complete_code(self, code_context: str, language: str) -> List[str]:
        """Get code completion suggestions"""
        return self.code_engine.get_completion(code_context, language)

    def predict_command(self, prefix: str = "") -> List[str]:
        """Predict next command based on prefix and history"""
        return self.command_predictor.predict_next_command(prefix, context=self.current_context)

    def process_nl_command(self, nl_command: str) -> Dict[str, Any]:
=======
    def complete_code(self, code_context: str, language: str) -> list[str]:
        """Get code completion suggestions"""
        return self.code_engine.get_completion(code_context, language)

    def predict_command(self, prefix: str = "") -> list[str]:
        """Predict next command based on prefix and history"""
        return self.command_predictor.predict_next_command(prefix, context=self.current_context)

    def process_nl_command(self, nl_command: str) -> dict[str, Any]:
>>>>>>> ee459a20
        """Process natural language command"""
        return self.nl_processor.process_command(nl_command)

    def add_executed_command(self, command: str) -> None:
        """Track an executed command"""
        self.command_predictor.add_command(command, self.current_context)
        self.last_command = command

    def add_code_sample(self, code: str, language: str) -> None:
        """Add code sample for training"""
        self.code_engine.add_code_sample(code, language)

    def set_context(self, context: str) -> None:
        """Set current context (e.g. current directory, project)"""
        self.current_context = context

    def provide_feedback(self, nl_command: str, executed_command: str, intent: str = None) -> None:
        """Provide feedback to improve NL processing"""
        if not intent:
            # Try to guess intent from command
            intent = self._guess_intent(executed_command)

        if intent:
            self.nl_processor.add_training_example(nl_command, intent, executed_command)

<<<<<<< HEAD
    def _guess_intent(self, command: str) -> Optional[str]:
=======
    def _guess_intent(self, command: str) -> str | None:
>>>>>>> ee459a20
        """Guess intent from executed command with enhanced pattern recognition"""
        if not command:
            return None

        command_lower = command.lower()
        command_start = command.split()[0] if command else ""

        # Enhanced command to intent mapping
        command_intent_map = {
            # File operations
<<<<<<< HEAD
            "ls": "list_files", "ll": "list_files", "dir": "list_files",
            "find": "find_files", "locate": "find_files", "which": "find_files",
            "mkdir": "create_directory", "md": "create_directory",
            "rm": "remove_file", "rmdir": "remove_file", "del": "remove_file",
            "cat": "show_file", "less": "show_file", "more": "show_file", "head": "show_file", "tail": "show_file",
            "nano": "edit_file", "vim": "edit_file", "vi": "edit_file", "emacs": "edit_file", "code": "edit_file",
            "cp": "copy_file", "copy": "copy_file", "mv": "move_file", "move": "move_file",
            "chmod": "change_permissions", "chown": "change_ownership",

            # Git commands
            "git": "git_operation",

            # Package managers
            "pip": "package_management", "pip3": "package_management",
            "npm": "package_management", "yarn": "package_management",
            "apt": "package_management", "apt-get": "package_management",
            "yum": "package_management", "dnf": "package_management",
            "brew": "package_management", "conda": "package_management",

            # System monitoring
            "ps": "process_status", "top": "process_status", "htop": "process_status",
            "df": "disk_usage", "du": "disk_usage", "lsblk": "disk_usage",
            "free": "memory_usage", "vmstat": "memory_usage",
            "netstat": "network_status", "ss": "network_status", "lsof": "network_status",
            "systemctl": "service_management", "service": "service_management",
            "crontab": "scheduling", "at": "scheduling",

            # Network diagnostics
            "ping": "network_diagnostic", "curl": "network_diagnostic", "wget": "network_diagnostic",
            "ssh": "remote_connection", "scp": "file_transfer", "rsync": "file_transfer",
            "telnet": "network_diagnostic", "nslookup": "network_diagnostic", "dig": "network_diagnostic",

            # Archive/compression
            "tar": "archive_operation", "zip": "compress", "unzip": "extract",
            "gzip": "compress", "gunzip": "extract", "bzip2": "compress", "bunzip2": "extract",

            # Python tooling
            "python": "python_execution", "python3": "python_execution", "py": "python_execution",
            "pytest": "testing", "unittest": "testing", "coverage": "testing",
            "black": "code_formatting", "flake8": "code_analysis", "pylint": "code_analysis",
            "mypy": "type_checking", "isort": "import_sorting",

=======
            "ls": "list_files",
            "ll": "list_files",
            "dir": "list_files",
            "find": "find_files",
            "locate": "find_files",
            "which": "find_files",
            "mkdir": "create_directory",
            "md": "create_directory",
            "rm": "remove_file",
            "rmdir": "remove_file",
            "del": "remove_file",
            "cat": "show_file",
            "less": "show_file",
            "more": "show_file",
            "head": "show_file",
            "tail": "show_file",
            "nano": "edit_file",
            "vim": "edit_file",
            "vi": "edit_file",
            "emacs": "edit_file",
            "code": "edit_file",
            "cp": "copy_file",
            "copy": "copy_file",
            "mv": "move_file",
            "move": "move_file",
            "chmod": "change_permissions",
            "chown": "change_ownership",
            # Git commands
            "git": "git_operation",
            # Package managers
            "pip": "package_management",
            "pip3": "package_management",
            "npm": "package_management",
            "yarn": "package_management",
            "apt": "package_management",
            "apt-get": "package_management",
            "yum": "package_management",
            "dnf": "package_management",
            "brew": "package_management",
            "conda": "package_management",
            # System monitoring
            "ps": "process_status",
            "top": "process_status",
            "htop": "process_status",
            "df": "disk_usage",
            "du": "disk_usage",
            "lsblk": "disk_usage",
            "free": "memory_usage",
            "vmstat": "memory_usage",
            "netstat": "network_status",
            "ss": "network_status",
            "lsof": "network_status",
            "systemctl": "service_management",
            "service": "service_management",
            "crontab": "scheduling",
            "at": "scheduling",
            # Network diagnostics
            "ping": "network_diagnostic",
            "curl": "network_diagnostic",
            "wget": "network_diagnostic",
            "ssh": "remote_connection",
            "scp": "file_transfer",
            "rsync": "file_transfer",
            "telnet": "network_diagnostic",
            "nslookup": "network_diagnostic",
            "dig": "network_diagnostic",
            # Archive/compression
            "tar": "archive_operation",
            "zip": "compress",
            "unzip": "extract",
            "gzip": "compress",
            "gunzip": "extract",
            "bzip2": "compress",
            "bunzip2": "extract",
            # Python tooling
            "python": "python_execution",
            "python3": "python_execution",
            "py": "python_execution",
            "pytest": "testing",
            "unittest": "testing",
            "coverage": "testing",
            "black": "code_formatting",
            "flake8": "code_analysis",
            "pylint": "code_analysis",
            "mypy": "type_checking",
            "isort": "import_sorting",
>>>>>>> ee459a20
            # Development tools
            "make": "build_system",
            "cmake": "build_system",
            "gradle": "build_system",
            "docker": "containerization",
            "kubectl": "container_orchestration",
            "node": "javascript_execution",
            "npm": "package_management",
        }

        # First try direct command mapping
        base_intent = command_intent_map.get(command_start)
        if base_intent:
            # Refine based on command patterns and flags
            return self._refine_intent_with_patterns(base_intent, command_lower)

        # Pattern-based heuristics for complex commands
        intent = self._guess_intent_from_patterns(command_lower)
        if intent:
            return intent

<<<<<<< HEAD
        log_with_context("debug", f"No intent found for command", "assistant", "intent_detection",
                        command=command_start)
=======
        log_with_context(
            "debug",
            "No intent found for command",
            "assistant",
            "intent_detection",
            command=command_start,
        )
>>>>>>> ee459a20
        return None

    def _refine_intent_with_patterns(self, base_intent: str, command: str) -> str:
        """Refine intent based on command patterns and flags"""

        # Git operation refinements
        if base_intent == "git_operation":
            if any(x in command for x in ["clone", "pull", "fetch"]):
                return "git_sync"
            elif any(x in command for x in ["add", "commit", "push"]):
                return "git_commit"
            elif any(x in command for x in ["branch", "checkout", "merge"]):
                return "git_branching"
            elif any(x in command for x in ["status", "log", "diff"]):
                return "git_info"
            return "git_operation"

        # Archive operation refinements
        if base_intent == "archive_operation":
            if "-c" in command or "create" in command:
                return "compress"
            elif "-x" in command or "extract" in command:
                return "extract"
            elif "-t" in command or "list" in command:
                return "list_archive"
            return "archive_operation"

        # Package management refinements
        if base_intent == "package_management":
            if any(x in command for x in ["install", "add"]):
                return "install_package"
            elif any(x in command for x in ["remove", "uninstall", "delete"]):
                return "remove_package"
            elif any(x in command for x in ["update", "upgrade"]):
                return "update_package"
            elif any(x in command for x in ["list", "search", "show"]):
                return "query_package"
            return "package_management"

        return base_intent

<<<<<<< HEAD
    def _guess_intent_from_patterns(self, command: str) -> Optional[str]:
=======
    def _guess_intent_from_patterns(self, command: str) -> str | None:
>>>>>>> ee459a20
        """Guess intent from command patterns and content"""

        # File extension patterns
        if any(ext in command for ext in [".py", "*.py", "python"]):
            return "python_operation"

        if any(ext in command for ext in [".js", "*.js", ".json", "node"]):
            return "javascript_operation"

        # Flag-based patterns
        if "-rf" in command and any(cmd in command for cmd in ["rm", "delete"]):
            return "force_remove"

        if "grep" in command or "awk" in command or "sed" in command:
            return "text_processing"

        if "|" in command and any(cmd in command for cmd in ["sort", "uniq", "wc"]):
            return "data_processing"

        # Path patterns
        if any(path in command for path in ["/var/log", "/tmp", "/etc"]):
            return "system_administration"

        return None

<<<<<<< HEAD
    def train_models(self, force: bool = False, components: List[str] = ["all"]) -> Dict[str, Any]:
=======
    def train_models(self, force: bool = False, components: list[str] = ["all"]) -> dict[str, Any]:
>>>>>>> ee459a20
        """
        Train all models with enhanced capabilities.

        Args:
            force: Force retraining even if recent training exists
            components: List of components to train ('code', 'commands', 'nl', 'all')

        Returns:
            Dict containing training results for all components
        """
        start_time = time.time()
        results = {
            "success": True,
            "message": "Training completed",
            "components_trained": [],
            "before_stats": {},
            "after_stats": {},
            "training_time_ms": 0,
        }

        # Determine which components to train
        train_all = "all" in components
        train_components = {
            "code": train_all or "code" in components,
            "commands": train_all or "commands" in components,
            "nl": train_all or "nl" in components,
        }

<<<<<<< HEAD
        log_with_context("info", "Starting model training", "assistant", "training",
                        components=components, force=force)
=======
        log_with_context(
            "info",
            "Starting model training",
            "assistant",
            "training",
            components=components,
            force=force,
        )
>>>>>>> ee459a20

        # Collect before stats
        results["before_stats"] = self.status()

        try:
            # Train code completion engine
            if train_components["code"]:
                try:
                    self.code_engine.train_models(background=False)
                    results["components_trained"].append("code")
                    log_with_context(
                        "info", "Code engine training completed", "assistant", "training"
                    )
                except Exception as e:
                    log_with_context(
                        "error", f"Code engine training failed: {e}", "assistant", "training"
                    )
                    results["success"] = False

            # Train command predictor
            if train_components["commands"]:
                try:
                    cmd_result = self.command_predictor.train(force=force)
                    if cmd_result["success"]:
                        results["components_trained"].append("commands")
                        log_with_context(
                            "info", "Command predictor training completed", "assistant", "training"
                        )
                    else:
<<<<<<< HEAD
                        log_with_context("warning", f"Command predictor training failed: {cmd_result['message']}",
                                        "assistant", "training")
=======
                        log_with_context(
                            "warning",
                            f"Command predictor training failed: {cmd_result['message']}",
                            "assistant",
                            "training",
                        )
>>>>>>> ee459a20
                        if "insufficient" in cmd_result["message"].lower():
                            # Not a real failure, just insufficient data
                            pass
                        else:
                            results["success"] = False
                except Exception as e:
                    log_with_context(
                        "error", f"Command predictor training failed: {e}", "assistant", "training"
                    )
                    results["success"] = False

            # Train NL processor
            if train_components["nl"]:
                try:
                    # The NL processor is trained incrementally, just reinitialize models
                    self.nl_processor._initialize_models()
                    results["components_trained"].append("nl")
                    log_with_context(
                        "info", "NL processor training completed", "assistant", "training"
                    )
                except Exception as e:
                    log_with_context(
                        "error", f"NL processor training failed: {e}", "assistant", "training"
                    )
                    results["success"] = False

        except Exception as e:
            log_with_context("error", f"Training failed: {e}", "assistant", "training")
            results["success"] = False
            results["message"] = f"Training failed: {str(e)}"

        # Collect after stats
        results["after_stats"] = self.status()
        results["training_time_ms"] = (time.time() - start_time) * 1000

        if results["success"]:
<<<<<<< HEAD
            results["message"] = f"Training completed successfully for components: {', '.join(results['components_trained'])}"

        return results

    def status(self) -> Dict[str, Any]:
=======
            results["message"] = (
                f"Training completed successfully for components: {', '.join(results['components_trained'])}"
            )

        return results

    def status(self) -> dict[str, Any]:
>>>>>>> ee459a20
        """
        Get comprehensive status of the AI assistant.

        Returns:
            Dict containing detailed status information
        """
        try:
            # Basic capability check
            capabilities = ["command_prediction", "natural_language_processing", "code_completion"]

            # Check model status
            models_loaded = {
                "command_predictor": self.command_predictor.model is not None,
                "nl_classifier": getattr(self.nl_processor, "classifier", None) is not None,
                "code_engine": len(self.code_engine.language_models) > 0,
            }

            # Training readiness
            training_ready = (
                len(self.command_predictor.commands) >= 5  # Minimum command history
                and len(self.nl_processor.intent_patterns) > 0  # Has intent patterns
            )

            # Intent mapping size
            intent_mapping_size = len(self.nl_processor.intent_patterns)

            # Get last training time if available
            last_trained = None
            if hasattr(self.command_predictor, "_last_training_time"):
                last_trained = datetime.fromtimestamp(self.command_predictor._last_training_time)

            return {
                "enabled": True,
                "models_loaded": any(models_loaded.values()),
                "training_ready": training_ready,
                "intent_mapping_size": intent_mapping_size,
                "last_trained": last_trained,
                "capabilities": capabilities,
                "model_details": models_loaded,
                "component_stats": {
                    "commands_in_history": len(self.command_predictor.commands),
                    "unique_commands": len(self.command_predictor.command_frequencies),
                    "intent_patterns": len(self.nl_processor.intent_patterns),
                    "command_templates": len(self.nl_processor.command_templates),
                    "code_models": len(self.code_engine.language_models),
                },
                "ml_availability": {"sklearn": HAS_SKLEARN, "tensorflow": HAS_TENSORFLOW},
            }

        except Exception as e:
            log_with_context("error", f"Error getting status: {e}", "assistant", "status")
            return {
                "enabled": False,
                "models_loaded": False,
                "training_ready": False,
                "intent_mapping_size": 0,
                "last_trained": None,
                "capabilities": [],
                "error": str(e),
            }


def main() -> None:
    """Test the AI assistant"""
    assistant = AIAssistant()

    print("Testing AI Assistant")
    print("===================")

    # Test code completion
    python_code = (
        "def calculate_average(numbers):\n    total = sum(numbers)\n    return total / len"
    )
    completions = assistant.complete_code(python_code, "python")
    print("\nCode Completion Test:")
    print(f"Context: {python_code}")
    print(f"Completions: {completions}")

    # Test command prediction
    assistant.add_executed_command("ls -la")
    assistant.add_executed_command("cd projects")
    assistant.add_executed_command("git status")

    predictions = assistant.predict_command("g")
    print("\nCommand Prediction Test:")
    print("Prefix: 'g'")
    print(f"Predictions: {predictions}")

    # Test NL processing
    nl_result = assistant.process_nl_command("show me what files are in the current directory")
    print("\nNL Processing Test:")
    print("Command: 'show me what files are in the current directory'")
    print(f"Result: {nl_result}")

    print("\nAI Assistant test complete")

<<<<<<< HEAD
=======

if __name__ == "__main__":
    print(
        """
>>>>>>> ee459a20
This file has been renamed to assistant_ml.py to follow Python naming conventions.
Please update your imports to use 'assistant_ml' instead of 'assistant-ML'.
"""
    )

 copilot/fix-c1e50cd2-35ad-4991-8bc0-a59778375133
    raise ImportError(
        "The file 'assistant-ML.py' has been renamed to 'assistant_ml.py' to follow Python naming conventions. "
        "Please update your import to: 'from agents.learning.assistant_ml import ...' "
        "instead of 'from agents.learning.assistant-ML import ...'"
    

raise ImportError(
    "The file 'assistant-ML.py' has been renamed to 'assistant_ml.py' to follow Python naming conventions. "
    "Please update your import to: 'from agents.learning.assistant_ml import ...' "
    "instead of 'from agents.learning.assistant-ML import ...'"
 main<|MERGE_RESOLUTION|>--- conflicted
+++ resolved
@@ -46,11 +46,11 @@
     """
     Structured logging helper with context information.
 
-<<<<<<< HEAD
- copilot/fix-1f51a615-a20d-476a-b14f-a5ee1cba80a2
-=======
+ copilot/fix-1f51a615-a20d-476a-b14f-a5ee1cba80a2
+ copilot/fix-1f51a615-a20d-476a-b14f-a5ee1cba80a2
+
  copilot/fix-c1e50cd2-35ad-4991-8bc0-a59778375133
->>>>>>> ee459a20
+ main
 
     Args:
         level: log level
@@ -69,12 +69,12 @@
         ...
     """
     # function body...
-<<<<<<< HEAD
+ copilot/fix-1f51a615-a20d-476a-b14f-a5ee1cba80a2
      main
-=======
+
     
  main
->>>>>>> ee459a20
+ main
     Args:
         level: Log level (info, warning, error, debug)
         message: Log message
@@ -82,15 +82,14 @@
         event: Event type (e.g., 'prediction', 'training', 'initialization')
         **kwargs: Additional context data
     """
-<<<<<<< HEAD
+ copilot/fix-1f51a615-a20d-476a-b14f-a5ee1cba80a2
     context = {
         "component": component,
         "event": event,
         **kwargs
     }
-=======
     context = {"component": component, "event": event, **kwargs}
->>>>>>> ee459a20
+ main
 
     log_message = f"[{component}:{event}] {message}"
     if context:
@@ -126,17 +125,17 @@
     def _load_models(self) -> None:
         """Load trained models if available"""
         if not HAS_SKLEARN:
-<<<<<<< HEAD
+ copilot/fix-1f51a615-a20d-476a-b14f-a5ee1cba80a2
             log_with_context("warning", "scikit-learn not available, code completion will be limited",
                             "code_engine", "initialization")
-=======
+
             log_with_context(
                 "warning",
                 "scikit-learn not available, code completion will be limited",
                 "code_engine",
                 "initialization",
             )
->>>>>>> ee459a20
+ main
             return
 
         for language in self.supported_languages:
@@ -145,13 +144,13 @@
             if os.path.exists(vectorizer_path):
                 try:
                     self.vectorizers[language] = joblib.load(vectorizer_path)
-<<<<<<< HEAD
+ copilot/fix-1f51a615-a20d-476a-b14f-a5ee1cba80a2
                     log_with_context("info", f"Loaded vectorizer for {language}",
                                     "code_engine", "initialization", language=language)
                 except Exception as e:
                     log_with_context("error", f"Failed to load vectorizer for {language}",
                                     "code_engine", "initialization", language=language, error=str(e))
-=======
+
                     log_with_context(
                         "info",
                         f"Loaded vectorizer for {language}",
@@ -168,7 +167,7 @@
                         language=language,
                         error=str(e),
                     )
->>>>>>> ee459a20
+ main
 
             # Load simple completion model
             model_path = os.path.join(self.model_dir, f"{language}_completion_model.pkl")
@@ -280,12 +279,11 @@
                     continue
 
                 # Create and train TF-IDF vectorizer
-<<<<<<< HEAD
+ copilot/fix-1f51a615-a20d-476a-b14f-a5ee1cba80a2
                 vectorizer = TfidfVectorizer(analyzer='word', ngram_range=(1, 3),
                                            max_features=5000)
-=======
                 vectorizer = TfidfVectorizer(analyzer="word", ngram_range=(1, 3), max_features=5000)
->>>>>>> ee459a20
+ main
                 X = vectorizer.fit_transform(token_sequences)
                 y = next_tokens
 
@@ -317,11 +315,11 @@
             logger.error(f"Error during model training: {e}")
             return False
 
-<<<<<<< HEAD
+ copilot/fix-1f51a615-a20d-476a-b14f-a5ee1cba80a2
     def _train_neural_model(self, language: str, samples: List[str]) -> None:
-=======
+
     def _train_neural_model(self, language: str, samples: list[str]) -> None:
->>>>>>> ee459a20
+ main
         """Train a neural model for more complex completions"""
         if not HAS_TENSORFLOW:
             return
@@ -355,11 +353,11 @@
 
         # Pad sequences
         max_sequence_len = max([len(x) for x in input_sequences])
-<<<<<<< HEAD
+ copilot/fix-1f51a615-a20d-476a-b14f-a5ee1cba80a2
         input_sequences = pad_sequences(input_sequences, maxlen=max_sequence_len, padding='pre')
-=======
+
         input_sequences = pad_sequences(input_sequences, maxlen=max_sequence_len, padding="pre")
->>>>>>> ee459a20
+ main
 
         # Create training data
         X = input_sequences[:, :-1]
@@ -374,14 +372,14 @@
         model.add(LSTM(150, return_sequences=True))
         model.add(Dropout(0.2))
         model.add(LSTM(100))
-<<<<<<< HEAD
+ copilot/fix-1f51a615-a20d-476a-b14f-a5ee1cba80a2
         model.add(Dense(total_words, activation='softmax'))
 
         model.compile(loss='categorical_crossentropy', optimizer='adam', metrics=['accuracy'])
-=======
+
         model.add(Dense(total_words, activation="softmax"))
         model.compile(loss="categorical_crossentropy", optimizer="adam", metrics=["accuracy"])
->>>>>>> ee459a20
+ main
         model.fit(X, y, epochs=30, verbose=0)
 
         # Save model and tokenizer
@@ -397,13 +395,13 @@
 
         logger.info(f"Neural model for {language} trained and saved")
 
-<<<<<<< HEAD
+ copilot/fix-1f51a615-a20d-476a-b14f-a5ee1cba80a2
     def get_completion(self, code_context: str, language: str, max_suggestions: int = 3) -> List[str]:
-=======
+
     def get_completion(
         self, code_context: str, language: str, max_suggestions: int = 3
     ) -> list[str]:
->>>>>>> ee459a20
+ main
         """Get code completion suggestions based on context"""
         if not self.ready or language not in self.supported_languages:
             # Return static suggestions if models aren't ready
@@ -442,11 +440,10 @@
         # Fall back to static suggestions
         return self._get_static_suggestions(code_context, language)
 
-<<<<<<< HEAD
+ copilot/fix-1f51a615-a20d-476a-b14f-a5ee1cba80a2
     def _get_simple_suggestions(self, code_context: str, language: str) -> List[str]:
-=======
-    def _get_simple_suggestions(self, code_context: str, language: str) -> list[str]:
->>>>>>> ee459a20
+
+    def _get_simple_suggestions(self, code_context: str, language: str) -> list[str]: main
         """Get suggestions using the simple ML model"""
         # Get the most recent tokens
         tokens = self._tokenize_code(code_context, language)
@@ -474,11 +471,11 @@
 
         return next_tokens
 
-<<<<<<< HEAD
+ copilot/fix-1f51a615-a20d-476a-b14f-a5ee1cba80a2
     def _get_neural_suggestions(self, code_context: str, language: str) -> List[str]:
-=======
+
     def _get_neural_suggestions(self, code_context: str, language: str) -> list[str]:
->>>>>>> ee459a20
+ main
         """Get suggestions using the neural model"""
         if not HAS_TENSORFLOW:
             return []
@@ -497,11 +494,9 @@
         token_list = token_list[-expected_length:]
 
         # Pad sequence
-<<<<<<< HEAD
+ copilot/fix-1f51a615-a20d-476a-b14f-a5ee1cba80a2
         token_list = pad_sequences([token_list], maxlen=expected_length, padding='pre')
-=======
-        token_list = pad_sequences([token_list], maxlen=expected_length, padding="pre")
->>>>>>> ee459a20
+        token_list = pad_sequences([token_list], maxlen=expected_length, padding="pre") main
 
         # Predict next token
         predicted = model.predict(token_list, verbose=0)
@@ -520,11 +515,11 @@
 
         return suggestions
 
-<<<<<<< HEAD
+ copilot/fix-1f51a615-a20d-476a-b14f-a5ee1cba80a2
     def _get_static_suggestions(self, code_context: str, language: str) -> List[str]:
-=======
+
     def _get_static_suggestions(self, code_context: str, language: str) -> list[str]:
->>>>>>> ee459a20
+ main
         """Get static code suggestions based on language and context"""
         # Simplified language-specific suggestions
         context_lower = code_context.lower()
@@ -570,11 +565,9 @@
         # Generic suggestions
         return ["()", "{}", "[]", "="]
 
-<<<<<<< HEAD
+ copilot/fix-1f51a615-a20d-476a-b14f-a5ee1cba80a2
     def _tokenize_code(self, code: str, language: str) -> List[str]:
-=======
-    def _tokenize_code(self, code: str, language: str) -> list[str]:
->>>>>>> ee459a20
+    def _tokenize_code(self, code: str, language: str) -> list[str]: main
         """Tokenize code based on language"""
         # Simple tokenization for different languages
         if language == "python" or language == "bash":
@@ -588,11 +581,10 @@
             tokens = re.findall(r"\b\w+\b|[^\w\s]", code.lower())
         else:
             # Generic tokenization
-<<<<<<< HEAD
+<copilot/fix-1f51a615-a20d-476a-b14f-a5ee1cba80a2
             tokens = re.findall(r'\b\w+\b|[^\w\s]', code)
-=======
-            tokens = re.findall(r"\b\w+\b|[^\w\s]", code)
->>>>>>> ee459a20
+=
+            tokens = re.findall(r"\b\w+\b|[^\w\s]", code) main
 
         return tokens
 
@@ -608,13 +600,13 @@
         # Command history data
         self.commands = []
         self.command_frequencies = {}  # How often a command is used
-<<<<<<< HEAD
+ copilot/fix-1f51a615-a20d-476a-b14f-a5ee1cba80a2
         self.command_sequences = {}    # What commands follow others
         self.command_contexts = {}     # In what contexts commands are used
-=======
+
         self.command_sequences = {}  # What commands follow others
         self.command_contexts = {}  # In what contexts commands are used
->>>>>>> ee459a20
+ main
 
         # Load command history
         self._load_history()
@@ -637,14 +629,13 @@
                 self.command_sequences = data.get("sequences", {})
                 self.command_contexts = data.get("contexts", {})
 
-<<<<<<< HEAD
+ copilot/fix-1f51a615-a20d-476a-b14f-a5ee1cba80a2
                 log_with_context("info", f"Loaded {len(self.commands)} commands from history",
                                 "predictor", "initialization", commands_count=len(self.commands))
 
             except Exception as e:
                 log_with_context("error", "Error loading command history",
                                 "predictor", "initialization", error=str(e))
-=======
                 log_with_context(
                     "info",
                     f"Loaded {len(self.commands)} commands from history",
@@ -661,7 +652,7 @@
                     "initialization",
                     error=str(e),
                 )
->>>>>>> ee459a20
+ main
                 self._initialize_empty_history()
         else:
             self._initialize_empty_history()
@@ -698,11 +689,11 @@
 
         try:
             # Create vectorizer and training data
-<<<<<<< HEAD
+ copilot/fix-1f51a615-a20d-476a-b14f-a5ee1cba80a2
             self.vectorizer = TfidfVectorizer(analyzer='char', ngram_range=(2, 5))
-=======
+
             self.vectorizer = TfidfVectorizer(analyzer="char", ngram_range=(2, 5))
->>>>>>> ee459a20
+main
 
             # Extract unique commands
             unique_commands = list(set(self.commands))
@@ -741,13 +732,13 @@
             if prev_cmd not in self.command_sequences:
                 self.command_sequences[prev_cmd] = {}
 
-<<<<<<< HEAD
+ copilot/fix-1f51a615-a20d-476a-b14f-a5ee1cba80a2
             self.command_sequences[prev_cmd][command] = self.command_sequences[prev_cmd].get(command, 0) + 1
-=======
+
             self.command_sequences[prev_cmd][command] = (
                 self.command_sequences[prev_cmd].get(command, 0) + 1
             )
->>>>>>> ee459a20
+ main
 
         # Update context information
         if context:
@@ -756,13 +747,13 @@
 
             for ctx in context.split():
                 if ctx:
-<<<<<<< HEAD
+ copilot/fix-1f51a615-a20d-476a-b14f-a5ee1cba80a2
                     self.command_contexts[command][ctx] = self.command_contexts[command].get(ctx, 0) + 1
-=======
+
                     self.command_contexts[command][ctx] = (
                         self.command_contexts[command].get(ctx, 0) + 1
                     )
->>>>>>> ee459a20
+main
 
         # Save history periodically
         if len(self.commands) % 10 == 0:
@@ -772,13 +763,11 @@
         if HAS_SKLEARN and self.model is None and len(self.commands) >= 10:
             self._initialize_model()
 
-<<<<<<< HEAD
+ copilot/fix-1f51a615-a20d-476a-b14f-a5ee1cba80a2
     def predict_next_command(self, prefix: str = "", context: str = None, max_suggestions: int = 5) -> List[str]:
-=======
     def predict_next_command(
         self, prefix: str = "", context: str = None, max_suggestions: int = 5
-    ) -> list[str]:
->>>>>>> ee459a20
+    ) -> list[str]: main
         """Predict next command based on prefix and context"""
         suggestions = []
 
@@ -828,15 +817,15 @@
                 seq_commands = self.command_sequences[last_cmd]
 
                 # Sort by frequency
-<<<<<<< HEAD
+ copilot/fix-1f51a615-a20d-476a-b14f-a5ee1cba80a2
                 seq_suggestions = sorted(
                     seq_commands.items(),
                     key=lambda x: x[1],
                     reverse=True
                 )
-=======
+
                 seq_suggestions = sorted(seq_commands.items(), key=lambda x: x[1], reverse=True)
->>>>>>> ee459a20
+ main
 
                 for cmd, _ in seq_suggestions:
                     if cmd not in suggestions and (not prefix or cmd.startswith(prefix)):
@@ -889,11 +878,11 @@
 
         return suggestions[:max_suggestions]
 
-<<<<<<< HEAD
+ copilot/fix-1f51a615-a20d-476a-b14f-a5ee1cba80a2
     def train(self, force: bool = False) -> Dict[str, Any]:
-=======
+
     def train(self, force: bool = False) -> dict[str, Any]:
->>>>>>> ee459a20
+ main
         """
         Train the command prediction model.
 
@@ -913,10 +902,9 @@
             "model_trained": self.model is not None,
         }
 
-<<<<<<< HEAD
+ copilot/fix-1f51a615-a20d-476a-b14f-a5ee1cba80a2
         log_with_context("info", "Starting command predictor training", "predictor", "training",
                         force=force, commands_count=before_stats["commands_count"])
-=======
         log_with_context(
             "info",
             "Starting command predictor training",
@@ -925,7 +913,7 @@
             force=force,
             commands_count=before_stats["commands_count"],
         )
->>>>>>> ee459a20
+ main
 
         try:
             # Check if we have enough data
@@ -964,11 +952,11 @@
 
             training_time_ms = (time.time() - start_time) * 1000
 
-<<<<<<< HEAD
+ copilot/fix-1f51a615-a20d-476a-b14f-a5ee1cba80a2
             log_with_context("info", "Command predictor training completed", "predictor", "training",
                             training_time_ms=training_time_ms,
                             unique_commands=after_stats["unique_commands"])
-=======
+
             log_with_context(
                 "info",
                 "Command predictor training completed",
@@ -977,7 +965,7 @@
                 training_time_ms=training_time_ms,
                 unique_commands=after_stats["unique_commands"],
             )
->>>>>>> ee459a20
+ main
 
             return {
                 "success": True,
@@ -1210,11 +1198,11 @@
         except Exception as e:
             logger.error(f"Error initializing NL models: {e}")
 
-<<<<<<< HEAD
+ copilot/fix-1f51a615-a20d-476a-b14f-a5ee1cba80a2
     def process_command(self, nl_command: str) -> Dict[str, Any]:
-=======
+
     def process_command(self, nl_command: str) -> dict[str, Any]:
->>>>>>> ee459a20
+ main
         """Process a natural language command"""
         result = {
             "success": False,
@@ -1269,11 +1257,11 @@
 
         return result
 
-<<<<<<< HEAD
+ copilot/fix-1f51a615-a20d-476a-b14f-a5ee1cba80a2
     def _detect_intent(self, nl_command: str) -> Tuple[Optional[str], float]:
-=======
+
     def _detect_intent(self, nl_command: str) -> tuple[str | None, float]:
->>>>>>> ee459a20
+ main
         """Detect intent from natural language command"""
         # Try ML-based classification if available
         if HAS_SKLEARN and self.classifier and self.vectorizer:
@@ -1314,21 +1302,21 @@
 
         return best_intent, best_score
 
-<<<<<<< HEAD
+ copilot/fix-1f51a615-a20d-476a-b14f-a5ee1cba80a2
     def _extract_entities(self, nl_command: str, intent: str) -> Dict[str, str]:
-=======
+
     def _extract_entities(self, nl_command: str, intent: str) -> dict[str, str]:
->>>>>>> ee459a20
+ main
         """Extract entities from command based on intent"""
         entities = {}
 
         # Get entities needed for this intent
         template = self.command_templates.get(intent, "")
-<<<<<<< HEAD
+ copilot/fix-1f51a615-a20d-476a-b14f-a5ee1cba80a2
         required_entities = re.findall(r'{(\w+)}', template)
-=======
+
         required_entities = re.findall(r"{(\w+)}", template)
->>>>>>> ee459a20
+ main
 
         # Extract each entity
         for entity in required_entities:
@@ -1420,23 +1408,23 @@
 
         # Initialize components
         self.code_engine = CodeCompletionEngine(os.path.join(self.data_dir, "models"))
-<<<<<<< HEAD
+ copilot/fix-1f51a615-a20d-476a-b14f-a5ee1cba80a2
         self.command_predictor = CommandPredictor(os.path.join(self.data_dir, "history/commands.json"))
         self.nl_processor = NaturalLanguageProcessor(os.path.join(self.data_dir, "nl_training.json"))
-=======
+
         self.command_predictor = CommandPredictor(
             os.path.join(self.data_dir, "history/commands.json")
         )
         self.nl_processor = NaturalLanguageProcessor(
             os.path.join(self.data_dir, "nl_training.json")
         )
->>>>>>> ee459a20
+ main
 
         # State tracking
         self.current_context = ""
         self.last_command = ""
 
-<<<<<<< HEAD
+ copilot/fix-1f51a615-a20d-476a-b14f-a5ee1cba80a2
     def complete_code(self, code_context: str, language: str) -> List[str]:
         """Get code completion suggestions"""
         return self.code_engine.get_completion(code_context, language)
@@ -1446,7 +1434,7 @@
         return self.command_predictor.predict_next_command(prefix, context=self.current_context)
 
     def process_nl_command(self, nl_command: str) -> Dict[str, Any]:
-=======
+
     def complete_code(self, code_context: str, language: str) -> list[str]:
         """Get code completion suggestions"""
         return self.code_engine.get_completion(code_context, language)
@@ -1456,7 +1444,7 @@
         return self.command_predictor.predict_next_command(prefix, context=self.current_context)
 
     def process_nl_command(self, nl_command: str) -> dict[str, Any]:
->>>>>>> ee459a20
+ main
         """Process natural language command"""
         return self.nl_processor.process_command(nl_command)
 
@@ -1482,11 +1470,11 @@
         if intent:
             self.nl_processor.add_training_example(nl_command, intent, executed_command)
 
-<<<<<<< HEAD
+ copilot/fix-1f51a615-a20d-476a-b14f-a5ee1cba80a2
     def _guess_intent(self, command: str) -> Optional[str]:
-=======
+
     def _guess_intent(self, command: str) -> str | None:
->>>>>>> ee459a20
+ main
         """Guess intent from executed command with enhanced pattern recognition"""
         if not command:
             return None
@@ -1497,7 +1485,7 @@
         # Enhanced command to intent mapping
         command_intent_map = {
             # File operations
-<<<<<<< HEAD
+ copilot/fix-1f51a615-a20d-476a-b14f-a5ee1cba80a2
             "ls": "list_files", "ll": "list_files", "dir": "list_files",
             "find": "find_files", "locate": "find_files", "which": "find_files",
             "mkdir": "create_directory", "md": "create_directory",
@@ -1540,7 +1528,7 @@
             "black": "code_formatting", "flake8": "code_analysis", "pylint": "code_analysis",
             "mypy": "type_checking", "isort": "import_sorting",
 
-=======
+
             "ls": "list_files",
             "ll": "list_files",
             "dir": "list_files",
@@ -1626,8 +1614,7 @@
             "flake8": "code_analysis",
             "pylint": "code_analysis",
             "mypy": "type_checking",
-            "isort": "import_sorting",
->>>>>>> ee459a20
+            "isort": "import_sorting", main
             # Development tools
             "make": "build_system",
             "cmake": "build_system",
@@ -1649,10 +1636,10 @@
         if intent:
             return intent
 
-<<<<<<< HEAD
+ copilot/fix-1f51a615-a20d-476a-b14f-a5ee1cba80a2
         log_with_context("debug", f"No intent found for command", "assistant", "intent_detection",
                         command=command_start)
-=======
+
         log_with_context(
             "debug",
             "No intent found for command",
@@ -1660,7 +1647,7 @@
             "intent_detection",
             command=command_start,
         )
->>>>>>> ee459a20
+ main
         return None
 
     def _refine_intent_with_patterns(self, base_intent: str, command: str) -> str:
@@ -1702,11 +1689,11 @@
 
         return base_intent
 
-<<<<<<< HEAD
+ copilot/fix-1f51a615-a20d-476a-b14f-a5ee1cba80a2
     def _guess_intent_from_patterns(self, command: str) -> Optional[str]:
-=======
+
     def _guess_intent_from_patterns(self, command: str) -> str | None:
->>>>>>> ee459a20
+ main
         """Guess intent from command patterns and content"""
 
         # File extension patterns
@@ -1732,11 +1719,10 @@
 
         return None
 
-<<<<<<< HEAD
+ copilot/fix-1f51a615-a20d-476a-b14f-a5ee1cba80a2
     def train_models(self, force: bool = False, components: List[str] = ["all"]) -> Dict[str, Any]:
-=======
-    def train_models(self, force: bool = False, components: list[str] = ["all"]) -> dict[str, Any]:
->>>>>>> ee459a20
+
+    def train_models(self, force: bool = False, components: list[str] = ["all"]) -> dict[str, Any]: main
         """
         Train all models with enhanced capabilities.
 
@@ -1764,11 +1750,10 @@
             "commands": train_all or "commands" in components,
             "nl": train_all or "nl" in components,
         }
-
-<<<<<<< HEAD
+ copilot/fix-1f51a615-a20d-476a-b14f-a5ee1cba80a2
         log_with_context("info", "Starting model training", "assistant", "training",
                         components=components, force=force)
-=======
+
         log_with_context(
             "info",
             "Starting model training",
@@ -1777,7 +1762,7 @@
             components=components,
             force=force,
         )
->>>>>>> ee459a20
+ main
 
         # Collect before stats
         results["before_stats"] = self.status()
@@ -1807,17 +1792,17 @@
                             "info", "Command predictor training completed", "assistant", "training"
                         )
                     else:
-<<<<<<< HEAD
+ copilot/fix-1f51a615-a20d-476a-b14f-a5ee1cba80a2
                         log_with_context("warning", f"Command predictor training failed: {cmd_result['message']}",
                                         "assistant", "training")
-=======
+
                         log_with_context(
                             "warning",
                             f"Command predictor training failed: {cmd_result['message']}",
                             "assistant",
                             "training",
                         )
->>>>>>> ee459a20
+ main
                         if "insufficient" in cmd_result["message"].lower():
                             # Not a real failure, just insufficient data
                             pass
@@ -1854,13 +1839,13 @@
         results["training_time_ms"] = (time.time() - start_time) * 1000
 
         if results["success"]:
-<<<<<<< HEAD
+ copilot/fix-1f51a615-a20d-476a-b14f-a5ee1cba80a2
             results["message"] = f"Training completed successfully for components: {', '.join(results['components_trained'])}"
 
         return results
 
     def status(self) -> Dict[str, Any]:
-=======
+
             results["message"] = (
                 f"Training completed successfully for components: {', '.join(results['components_trained'])}"
             )
@@ -1868,7 +1853,7 @@
         return results
 
     def status(self) -> dict[str, Any]:
->>>>>>> ee459a20
+ main
         """
         Get comprehensive status of the AI assistant.
 
@@ -1965,13 +1950,13 @@
 
     print("\nAI Assistant test complete")
 
-<<<<<<< HEAD
-=======
+ copilot/fix-1f51a615-a20d-476a-b14f-a5ee1cba80a2
+
 
 if __name__ == "__main__":
     print(
         """
->>>>>>> ee459a20
+ main
 This file has been renamed to assistant_ml.py to follow Python naming conventions.
 Please update your imports to use 'assistant_ml' instead of 'assistant-ML'.
 """
