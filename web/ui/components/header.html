<!DOCTYPE html>
<!--
  Triad Terminal Header Component

  A reusable header component that can be included in any HTML page
  to provide the standardized Triad Terminal interface.

  Usage:
  1. Include this file via iframe, or copy the header element
  2. Ensure the CSS and JS files are loaded:
     <link rel="stylesheet" href="/web/ui/theme/theme-triad.css">
     <script src="/web/ui/theme/init-triad-theme.js"></script>
  3. Add class "triad-theme" to your body element

  Customization:
  - Change the title text in .header-center .title
  - Replace /assets/images/anon-mask.svg with your own mask icon
  - Replace /assets/images/triad-triangle.svg with your own triangle emblem
  - Modify CSS variables in theme-triad.css for color customization
-->

<header class="triad-header">
  <!-- Left section: Anonymous mask icon -->
  <div class="header-left">
    <img src="/assets/images/anon-mask.svg"
         alt="Anonymous Mask"
         class="mask-icon"
         onerror="this.style.display='none';">
  </div>

  <!-- Center section: Terminal title -->
  <div class="header-center">
    <h1 class="title">TRIAD TERMINAL</h1>
  </div>

  <!-- Right section: Triangle emblem -->
  <div class="header-right">
    <img src="/assets/images/triad-triangle.svg"
         alt="Triad Triangle"
         class="triangle-icon"
         onerror="this.style.opacity='0.3';">
  </div>
</header>

<!--
  Example of full page integration:

  <!DOCTYPE html>
  <html lang="en">
  <head>
    <meta charset="UTF-8">
    <meta name="viewport" content="width=device-width, initial-scale=1.0">
    <title>Triad Terminal</title>
    <link rel="stylesheet" href="/web/ui/theme/theme-triad.css">
  </head>
  <body class="triad-theme" data-triad-auto-header="true">

    <!-- Your content here -->
    <main class="triad-panel">
      <h2>Welcome to Triad Terminal</h2>
      <p>This is your cyberpunk-themed terminal interface.</p>
    </main>

    <script src="/web/ui/theme/init-triad-theme.js"></script>
<<<<<<< HEAD
 copilot/fix-1f51a615-a20d-476a-b14f-a5ee1cba80a2
  </body>
  </html>
=======
 main
=======
 copilot/fix-c1e50cd2-35ad-4991-8bc0-a59778375133
  </body>
  </html>
main
>>>>>>> ee459a20
--><|MERGE_RESOLUTION|>--- conflicted
+++ resolved
@@ -62,16 +62,15 @@
     </main>
 
     <script src="/web/ui/theme/init-triad-theme.js"></script>
-<<<<<<< HEAD
+ copilot/fix-1f51a615-a20d-476a-b14f-a5ee1cba80a2
  copilot/fix-1f51a615-a20d-476a-b14f-a5ee1cba80a2
   </body>
   </html>
-=======
+
  main
-=======
+
  copilot/fix-c1e50cd2-35ad-4991-8bc0-a59778375133
   </body>
   </html>
-main
->>>>>>> ee459a20
+main main
 -->