#!/usr/bin/env python3

"""
Triad Terminal Enhanced Deployment System
Provides streamlined deployment workflows across multiple platforms
"""

import asyncio
import json
import logging
import os
import sys
from dataclasses import dataclass
from datetime import datetime
from typing import Any

import yaml

logger = logging.getLogger("triad.deployment")


@dataclass
class DeploymentTarget:
    """Configuration for a deployment target"""

    name: str
    type: str  # "vercel", "netlify", "aws", "gcp", "azure", "heroku", "custom"
    config: dict[str, Any]

    @staticmethod
    def from_dict(data: dict[str, Any]) -> "DeploymentTarget":
        return DeploymentTarget(
            name=data.get("name", "unnamed"),
            type=data.get("type", "custom"),
            config=data.get("config", {}),
        )


class DeploymentManager:
    """Manages deployment configurations and processes"""

    def __init__(self, config_dir: str = "~/.triad/deployment"):
        self.config_dir = os.path.expanduser(config_dir)
        os.makedirs(self.config_dir, exist_ok=True)
        self.targets_file = os.path.join(self.config_dir, "targets.yml")
        self.history_file = os.path.join(self.config_dir, "history.json")
        self._targets = None

    def get_targets(self) -> dict[str, DeploymentTarget]:
        """Get all configured deployment targets"""
        if self._targets is not None:
            return self._targets

        self._targets = {}

        # Load targets from file
        if os.path.exists(self.targets_file):
            try:
                with open(self.targets_file) as f:
                    data = yaml.safe_load(f) or {}

                for name, target_data in data.items():
                    target_data["name"] = name  # Ensure name is in the data
                    self._targets[name] = DeploymentTarget.from_dict(target_data)
            except Exception as e:
                logger.error(f"Error loading deployment targets: {e}")

        return self._targets

    def save_targets(self) -> bool:
        """Save deployment targets to file"""
        if self._targets is None:
            return True  # Nothing to save

        try:
            data = {}
            for name, target in self._targets.items():
                data[name] = {"type": target.type, "config": target.config}

            with open(self.targets_file, "w") as f:
                yaml.dump(data, f)

            return True
        except Exception as e:
            logger.error(f"Error saving deployment targets: {e}")
            return False

    def add_target(self, target: DeploymentTarget) -> bool:
        """Add a new deployment target"""
        targets = self.get_targets()
        targets[target.name] = target
        self._targets = targets
        return self.save_targets()

    def remove_target(self, name: str) -> bool:
        """Remove a deployment target"""
        targets = self.get_targets()
        if name in targets:
            del targets[name]
            self._targets = targets
            return self.save_targets()
        return False

    def log_deployment(self, target_name: str, status: str, details: dict[str, Any] = None) -> None:
        """Log a deployment to history"""
        history = []

        # Load existing history
        if os.path.exists(self.history_file):
            try:
                with open(self.history_file) as f:
                    history = json.load(f)
            except Exception:
                history = []

        # Add new entry
        entry = {
            "timestamp": datetime.now().isoformat(),
            "target": target_name,
            "status": status,
            "details": details or {},
        }

        history.append(entry)

        # Save history (keep last 100 entries)
        with open(self.history_file, "w") as f:
            json.dump(history[-100:], f, indent=2)

    def get_deployment_history(self, limit: int = 10) -> list[dict[str, Any]]:
        """Get recent deployment history"""
        if not os.path.exists(self.history_file):
            return []

        try:
            with open(self.history_file) as f:
                history = json.load(f)

            # Return most recent entries first
            return sorted(history, key=lambda x: x.get("timestamp", ""), reverse=True)[:limit]
        except Exception as e:
            logger.error(f"Error loading deployment history: {e}")
            return []


class DeploymentExecutor:
    """Execute deployments to various platforms"""

    @staticmethod
    async def deploy_to_vercel(project_dir: str, config: dict[str, Any]) -> dict[str, Any]:
        """Deploy to Vercel"""
        result = {"success": False, "url": None, "output": "", "error": None}

        try:
            logger.info(f"Deploying {project_dir} to Vercel")

            # Ensure Vercel CLI is installed
            try:
                process = await asyncio.create_subprocess_exec(
                    "vercel",
                    "--version",
                    stdout=asyncio.subprocess.PIPE,
                    stderr=asyncio.subprocess.PIPE,
                )
                stdout, stderr = await process.communicate()

                if process.returncode != 0:
                    logger.warning("Vercel CLI not installed, attempting to install")
                    npm_process = await asyncio.create_subprocess_exec(
                        "npm",
                        "install",
                        "-g",
                        "vercel",
                        stdout=asyncio.subprocess.PIPE,
                        stderr=asyncio.subprocess.PIPE,
                    )
                    await npm_process.communicate()
<<<<<<< HEAD
            except Exception:
=======
            except:
>>>>>>> ee459a20
                result["error"] = "Vercel CLI not installed and could not be installed"
                return result

            # Prepare command arguments
            cmd = ["vercel"]

            # Add options from config
            if config.get("production", False):
                cmd.append("--prod")

            if "token" in config:
                cmd.extend(["--token", config["token"]])

            if "team" in config:
                cmd.extend(["--scope", config["team"]])

            # Add yes flag to skip confirmation
            cmd.append("--yes")

            # Execute deployment
            process = await asyncio.create_subprocess_exec(
                *cmd,
                cwd=project_dir,
                stdout=asyncio.subprocess.PIPE,
                stderr=asyncio.subprocess.PIPE,
            )

            stdout, stderr = await process.communicate()
            stdout_str = stdout.decode() if stdout else ""
            stderr_str = stderr.decode() if stderr else ""

            result["output"] = stdout_str + stderr_str

            if process.returncode == 0:
                result["success"] = True

                # Try to extract the deployment URL
                for line in stdout_str.split("\n"):
                    if "https://" in line and "vercel.app" in line:
                        result["url"] = line.strip()
                        break
            else:
                result["error"] = f"Deployment failed with code {process.returncode}"

            return result

        except Exception as e:
            logger.error(f"Error during Vercel deployment: {e}")
            result["error"] = str(e)
            return result

    @staticmethod
    async def deploy_to_netlify(project_dir: str, config: dict[str, Any]) -> dict[str, Any]:
        """Deploy to Netlify"""
        result = {"success": False, "url": None, "output": "", "error": None}

        try:
            logger.info(f"Deploying {project_dir} to Netlify")

            # Ensure Netlify CLI is installed
            try:
                process = await asyncio.create_subprocess_exec(
                    "netlify",
                    "--version",
                    stdout=asyncio.subprocess.PIPE,
                    stderr=asyncio.subprocess.PIPE,
                )
                stdout, stderr = await process.communicate()

                if process.returncode != 0:
                    logger.warning("Netlify CLI not installed, attempting to install")
                    npm_process = await asyncio.create_subprocess_exec(
                        "npm",
                        "install",
                        "-g",
                        "netlify-cli",
                        stdout=asyncio.subprocess.PIPE,
                        stderr=asyncio.subprocess.PIPE,
                    )
                    await npm_process.communicate()
<<<<<<< HEAD
            except Exception:
=======
            except:
>>>>>>> ee459a20
                result["error"] = "Netlify CLI not installed and could not be installed"
                return result

            # Prepare command arguments
            cmd = ["netlify", "deploy"]

            # Add build command if specified
            if "build_command" in config:
                # Run build command first
                build_cmd = config["build_command"].split()
                build_process = await asyncio.create_subprocess_exec(
                    *build_cmd,
                    cwd=project_dir,
                    stdout=asyncio.subprocess.PIPE,
                    stderr=asyncio.subprocess.PIPE,
                )
                build_stdout, build_stderr = await build_process.communicate()

                if build_process.returncode != 0:
                    result["error"] = (
                        f"Build failed: {build_stderr.decode() if build_stderr else 'unknown error'}"
                    )
                    return result

            # Set publish directory
            if "publish_dir" in config:
                cmd.extend(["--dir", config["publish_dir"]])
            else:
                cmd.extend(["--dir", "."])  # Default to project directory

            # Production flag
            if config.get("production", False):
                cmd.append("--prod")

            if "site_id" in config:
                cmd.extend(["--site", config["site_id"]])

            # Add auth token if provided
            if "token" in config:
                cmd.extend(["--auth", config["token"]])

            # Execute deployment
            process = await asyncio.create_subprocess_exec(
                *cmd,
                cwd=project_dir,
                stdout=asyncio.subprocess.PIPE,
                stderr=asyncio.subprocess.PIPE,
            )

            stdout, stderr = await process.communicate()
            stdout_str = stdout.decode() if stdout else ""
            stderr_str = stderr.decode() if stderr else ""

            result["output"] = stdout_str + stderr_str

            if process.returncode == 0:
                result["success"] = True

                # Try to extract the deployment URL
                for line in stdout_str.split("\n"):
                    if "Website URL:" in line or "Unique Deploy URL:" in line:
                        parts = line.split(":")
                        if len(parts) > 1:
                            result["url"] = parts[1].strip()
                            break
            else:
                result["error"] = f"Deployment failed with code {process.returncode}"

            return result

        except Exception as e:
            logger.error(f"Error during Netlify deployment: {e}")
            result["error"] = str(e)
            return result

    @staticmethod
    async def deploy_to_aws(project_dir: str, config: dict[str, Any]) -> dict[str, Any]:
        """Deploy to AWS (S3, Lambda, etc.)"""
        result = {"success": False, "url": None, "output": "", "error": None}

        try:
            logger.info(f"Deploying {project_dir} to AWS")

            # Check AWS CLI
            try:
                process = await asyncio.create_subprocess_exec(
                    "aws",
                    "--version",
                    stdout=asyncio.subprocess.PIPE,
                    stderr=asyncio.subprocess.PIPE,
                )
                await process.communicate()

                if process.returncode != 0:
                    result["error"] = "AWS CLI not installed"
                    return result
<<<<<<< HEAD
            except Exception:
=======
            except:
>>>>>>> ee459a20
                result["error"] = "AWS CLI not installed"
                return result

            # Determine deployment type
            aws_type = config.get("aws_type", "s3")

            if aws_type == "s3":
                # Deploy to S3 bucket
                bucket = config.get("bucket")
                if not bucket:
                    result["error"] = "No S3 bucket specified"
                    return result

                # Sync to S3
                cmd = [
                    "aws",
                    "s3",
                    "sync",
                    config.get("local_dir", "."),  # Source directory (default: project root)
                    f"s3://{bucket}",  # Destination bucket
                    "--delete",  # Remove files that don't exist locally
                ]

                if config.get("public", False):
                    cmd.append("--acl")
                    cmd.append("public-read")

                # Execute sync command
                process = await asyncio.create_subprocess_exec(
                    *cmd,
                    cwd=project_dir,
                    stdout=asyncio.subprocess.PIPE,
                    stderr=asyncio.subprocess.PIPE,
                )

                stdout, stderr = await process.communicate()
                stdout_str = stdout.decode() if stdout else ""
                stderr_str = stderr.decode() if stderr else ""

                result["output"] = stdout_str + stderr_str

                if process.returncode == 0:
                    result["success"] = True
                    region = config.get("region", "us-east-1")
                    result["url"] = f"http://{bucket}.s3-website-{region}.amazonaws.com"
                else:
                    result["error"] = f"S3 deployment failed: {stderr_str}"

            elif aws_type == "cloudformation":
                # Deploy using CloudFormation
                stack_name = config.get("stack_name")
                template = config.get("template")

                if not stack_name or not template:
                    result["error"] = "Missing stack_name or template for CloudFormation deployment"
                    return result

                cmd = [
                    "aws",
                    "cloudformation",
                    "deploy",
                    "--template-file",
                    template,
                    "--stack-name",
                    stack_name,
                ]

                # Add parameters if specified
                if "parameters" in config:
                    param_str = []
                    for key, value in config["parameters"].items():
                        param_str.append(f"{key}={value}")

                    if param_str:
                        cmd.extend(["--parameter-overrides", " ".join(param_str)])

                # Add capabilities if needed
                if "capabilities" in config:
                    cmd.extend(["--capabilities", config["capabilities"]])

                # Execute CloudFormation deployment
                process = await asyncio.create_subprocess_exec(
                    *cmd,
                    cwd=project_dir,
                    stdout=asyncio.subprocess.PIPE,
                    stderr=asyncio.subprocess.PIPE,
                )

                stdout, stderr = await process.communicate()
                stdout_str = stdout.decode() if stdout else ""
                stderr_str = stderr.decode() if stderr else ""

                result["output"] = stdout_str + stderr_str

                if process.returncode == 0:
                    result["success"] = True
                    result["url"] = f"CloudFormation stack {stack_name} deployed"
                else:
                    result["error"] = f"CloudFormation deployment failed: {stderr_str}"

            elif aws_type == "lambda":
                # Deploy to AWS Lambda
                function_name = config.get("function_name")
                if not function_name:
                    result["error"] = "No function_name specified for Lambda deployment"
                    return result

                # Build the deployment package
                zip_file = os.path.join(project_dir, f"{function_name}.zip")

                # Create zip file
                zip_cmd = ["zip", "-r", zip_file, ".", "-x", "*.git*", "-x", "*.zip"]

                if "exclude" in config:
                    for exclude in config["exclude"]:
                        zip_cmd.extend(["-x", exclude])

                # Execute zip command
                zip_process = await asyncio.create_subprocess_exec(
                    *zip_cmd,
                    cwd=project_dir,
                    stdout=asyncio.subprocess.PIPE,
                    stderr=asyncio.subprocess.PIPE,
                )

                zip_stdout, zip_stderr = await zip_process.communicate()

                if zip_process.returncode != 0:
                    result["error"] = (
                        f"Failed to create deployment package: {zip_stderr.decode() if zip_stderr else 'unknown error'}"
                    )
                    return result

                # Deploy to Lambda
                cmd = [
                    "aws",
                    "lambda",
                    "update-function-code",
                    "--function-name",
                    function_name,
                    "--zip-file",
                    f"fileb://{zip_file}",
                ]

                # Execute Lambda deployment
                process = await asyncio.create_subprocess_exec(
                    *cmd, stdout=asyncio.subprocess.PIPE, stderr=asyncio.subprocess.PIPE
                )

                stdout, stderr = await process.communicate()
                stdout_str = stdout.decode() if stdout else ""
                stderr_str = stderr.decode() if stderr else ""

                result["output"] = stdout_str + stderr_str

                if process.returncode == 0:
                    result["success"] = True
                    result["url"] = f"Lambda function {function_name} updated"

                    # Clean up zip file
                    if os.path.exists(zip_file):
                        os.remove(zip_file)
                else:
                    result["error"] = f"Lambda deployment failed: {stderr_str}"

            else:
                result["error"] = f"Unsupported AWS deployment type: {aws_type}"

            return result

        except Exception as e:
            logger.error(f"Error during AWS deployment: {e}")
            result["error"] = str(e)
            return result

    @staticmethod
    async def deploy_to_custom(project_dir: str, config: dict[str, Any]) -> dict[str, Any]:
        """Deploy using custom commands"""
        result = {"success": False, "url": None, "output": "", "error": None}

        try:
            logger.info(f"Running custom deployment for {project_dir}")

            # Get the commands to run
            commands = config.get("commands", [])
            if not commands:
                result["error"] = "No commands specified for custom deployment"
                return result

            # Execute each command in sequence
            all_output = []

            for cmd_str in commands:
                logger.info(f"Running command: {cmd_str}")

                if sys.platform == "win32":
                    # Windows needs shell=True for complex commands
                    process = await asyncio.create_subprocess_shell(
                        cmd_str,
                        cwd=project_dir,
                        stdout=asyncio.subprocess.PIPE,
                        stderr=asyncio.subprocess.PIPE,
                        shell=True,
                    )
                else:
                    # For Unix, use a list of arguments for better security
                    process = await asyncio.create_subprocess_shell(
                        cmd_str,
                        cwd=project_dir,
                        stdout=asyncio.subprocess.PIPE,
                        stderr=asyncio.subprocess.PIPE,
                    )

                stdout, stderr = await process.communicate()
                stdout_str = stdout.decode() if stdout else ""
                stderr_str = stderr.decode() if stderr else ""

                all_output.append(f"Command: {cmd_str}")
                all_output.append(stdout_str)

                if stderr_str:
                    all_output.append(f"Errors: {stderr_str}")

                if process.returncode != 0:
                    result["error"] = f"Command failed with code {process.returncode}: {cmd_str}"
                    result["output"] = "\n".join(all_output)
                    return result

            result["success"] = True
            result["output"] = "\n".join(all_output)

            # Check for URL in config
            if "url" in config:
                result["url"] = config["url"]

            return result

        except Exception as e:
            logger.error(f"Error during custom deployment: {e}")
            result["error"] = str(e)
            return result


class DeploymentService:
    """Main service for managing deployments"""

    def __init__(self):
        self.manager = DeploymentManager()
        self.executor = DeploymentExecutor()

    async def deploy(self, project_dir: str, target_name: str) -> dict[str, Any]:
        """Deploy a project to a specified target"""
        targets = self.manager.get_targets()

        if target_name not in targets:
            return {"success": False, "error": f"Target '{target_name}' not found"}

        target = targets[target_name]

        logger.info(f"Starting deployment to {target.name} ({target.type})")

        # Execute deployment based on target type
        result = {}

        try:
            if target.type == "vercel":
                result = await self.executor.deploy_to_vercel(project_dir, target.config)
            elif target.type == "netlify":
                result = await self.executor.deploy_to_netlify(project_dir, target.config)
            elif target.type == "aws":
                result = await self.executor.deploy_to_aws(project_dir, target.config)
            elif target.type == "custom":
                result = await self.executor.deploy_to_custom(project_dir, target.config)
            else:
                result = {"success": False, "error": f"Unsupported deployment type: {target.type}"}
        except Exception as e:
            logger.error(f"Error during deployment: {e}")
            result = {"success": False, "error": str(e)}

        # Log the deployment
        self.manager.log_deployment(
            target_name,
            "success" if result.get("success", False) else "failed",
            {"url": result.get("url"), "error": result.get("error")},
        )

        return result


class DeploymentTemplates:
    """Provides templates for common deployment configurations"""

    @staticmethod
    def create_vercel_template(
        name: str, production: bool = False, team: str | None = None
    ) -> DeploymentTarget:
        """Create a template for Vercel deployment"""
        config = {"production": production}

        if team:
            config["team"] = team

        return DeploymentTarget(name=name, type="vercel", config=config)

    @staticmethod
    def create_netlify_template(
        name: str, site_id: str | None = None, production: bool = False, publish_dir: str = "public"
    ) -> DeploymentTarget:
        """Create a template for Netlify deployment"""
        config = {"production": production, "publish_dir": publish_dir}

        if site_id:
            config["site_id"] = site_id

        return DeploymentTarget(name=name, type="netlify", config=config)

    @staticmethod
    def create_aws_s3_template(
        name: str, bucket: str, region: str = "us-east-1", public: bool = True
    ) -> DeploymentTarget:
        """Create a template for AWS S3 deployment"""
        config = {"aws_type": "s3", "bucket": bucket, "region": region, "public": public}

        return DeploymentTarget(name=name, type="aws", config=config)<|MERGE_RESOLUTION|>--- conflicted
+++ resolved
@@ -175,11 +175,11 @@
                         stderr=asyncio.subprocess.PIPE,
                     )
                     await npm_process.communicate()
-<<<<<<< HEAD
+ copilot/fix-1f51a615-a20d-476a-b14f-a5ee1cba80a2
             except Exception:
-=======
+
             except:
->>>>>>> ee459a20
+ main
                 result["error"] = "Vercel CLI not installed and could not be installed"
                 return result
 
@@ -260,11 +260,11 @@
                         stderr=asyncio.subprocess.PIPE,
                     )
                     await npm_process.communicate()
-<<<<<<< HEAD
+ copilot/fix-1f51a615-a20d-476a-b14f-a5ee1cba80a2
             except Exception:
-=======
+
             except:
->>>>>>> ee459a20
+main
                 result["error"] = "Netlify CLI not installed and could not be installed"
                 return result
 
@@ -361,11 +361,11 @@
                 if process.returncode != 0:
                     result["error"] = "AWS CLI not installed"
                     return result
-<<<<<<< HEAD
+ copilot/fix-1f51a615-a20d-476a-b14f-a5ee1cba80a2
             except Exception:
-=======
+
             except:
->>>>>>> ee459a20
+ main
                 result["error"] = "AWS CLI not installed"
                 return result
 
